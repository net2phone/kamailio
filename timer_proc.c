/* 
 * $Id$
 * 
 * Copyright (C) 2009 iptelorg GmbH
 *
 * Permission to use, copy, modify, and distribute this software for any
 * purpose with or without fee is hereby granted, provided that the above
 * copyright notice and this permission notice appear in all copies.
 *
 * THE SOFTWARE IS PROVIDED "AS IS" AND THE AUTHOR DISCLAIMS ALL WARRANTIES
 * WITH REGARD TO THIS SOFTWARE INCLUDING ALL IMPLIED WARRANTIES OF
 * MERCHANTABILITY AND FITNESS. IN NO EVENT SHALL THE AUTHOR BE LIABLE FOR
 * ANY SPECIAL, DIRECT, INDIRECT, OR CONSEQUENTIAL DAMAGES OR ANY DAMAGES
 * WHATSOEVER RESULTING FROM LOSS OF USE, DATA OR PROFITS, WHETHER IN AN
 * ACTION OF CONTRACT, NEGLIGENCE OR OTHER TORTIOUS ACTION, ARISING OUT OF
 * OR IN CONNECTION WITH THE USE OR PERFORMANCE OF THIS SOFTWARE.
 */
/*
 * timer_proc.c  - separate process timers
 * (unrelated to the main fast and slow timers)
 */
/*
 * History:
 * --------
 *  2009-03-10  initial version (andrei)
*/

<<<<<<< HEAD
/*!
 * \file
 * \brief SIP-router core :: 
 * \ingroup core
 * Module: \ref core
=======
/**
 * @file
 * @brief SIP-router core ::  timer - separate process timers
 *
 *  (unrelated to the main fast and slow timers)
 *
 * @ingroup core
 * Module: @ref core
>>>>>>> d8990997
 */

#include "timer_proc.h"
#include "pt.h"
#include "mem/shm_mem.h"

#include <unistd.h>


/** forks a separate simple sleep() periodic timer.
  * Forks a very basic periodic timer process, that just sleep()s for 
  * the specified interval and then calls the timer function.
  * The new "dummy timer" process execution start immediately, the sleep()
  * is called first (so the first call to the timer function will happen
  * <interval> seconds after the call to fork_dummy_timer)
  * @param child_id - @see fork_process()
  * @param desc     - @see fork_process()
  * @param make_sock - @see fork_process()
  * @param f         - timer function/callback
  * @param param     - parameter passed to the timer function
  * @param interval  - interval in seconds.
  * @return - pid of the new process on success, -1 on error
  *           (doesn't return anything in the child process)
  */
int fork_dummy_timer(int child_id, char* desc, int make_sock,
						timer_function* f, void* param, int interval)
{
	int pid;
	
	pid=fork_process(child_id, desc, make_sock);
	if (pid<0) return -1;
	if (pid==0){
		/* child */
		for(;;){
			sleep(interval);
			f(get_ticks(), param); /* ticks in s for compatibility with old
									  timers */
		}
	}
	/* parent */
	return pid;
}



/** forks a timer process based on the local timer.
 *  Forks a separate timer process running a local_timer.h type of timer
 *  A pointer to the local_timer handle (allocated in shared memory) is
 *  returned in lt_h. It can be used to add/delete more timers at runtime
 *  (via local_timer_add()/local_timer_del() a.s.o).
 *  If timers are added from separate processes, some form of locking must be
 *  used (all the calls to local_timer* must be enclosed by locks if it
 *  cannot be guaranteed that they cannot execute in the same time)
 *  The timer "engine" must be run manually from the child process. For
 *  example a very simple local timer process that just runs a single 
 *  periodic timer can be started in the following way:
 *      struct local_timer* lt_h;
 *
 *      pid=fork_local_timer_process(...., &lt_h);
 *      if (pid==0){
 *          timer_init(&my_timer, my_timer_f, 0, 0);
 *          local_timer_add(&lt_h, &my_timer, S_TO_TICKS(10), get_ticks_raw());
 *          while(1) { sleep(1); local_timer_run(lt, get_ticks_raw()); }
 *      }
 *
 * @param child_id - @see fork_process()
 * @param desc     - @see fork_process()
 * @param make_sock - @see fork_process()
 * @param lt_h      - local_timer handler
 * @return - pid to the parent, 0 to the child, -1 if error.
 */
int fork_local_timer_process(int child_id, char* desc, int make_sock,
						struct local_timer** lt_h)
{
	int pid;
	struct local_timer* lt;
	
	lt=shm_malloc(sizeof(*lt));
	if (lt==0) goto error;
	if (init_local_timer(lt, get_ticks_raw())<0) goto error;
	pid=fork_process(child_id, desc, make_sock);
	if (pid<0) goto error;
	*lt_h=lt;
	return pid;
error:
	if (lt) shm_free(lt);
	return -1;
}


/* vi: set ts=4 sw=4 tw=79:ai:cindent: */<|MERGE_RESOLUTION|>--- conflicted
+++ resolved
@@ -25,13 +25,6 @@
  *  2009-03-10  initial version (andrei)
 */
 
-<<<<<<< HEAD
-/*!
- * \file
- * \brief SIP-router core :: 
- * \ingroup core
- * Module: \ref core
-=======
 /**
  * @file
  * @brief SIP-router core ::  timer - separate process timers
@@ -40,7 +33,6 @@
  *
  * @ingroup core
  * Module: @ref core
->>>>>>> d8990997
  */
 
 #include "timer_proc.h"
