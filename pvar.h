--- conflicted
+++ resolved
@@ -72,13 +72,8 @@
 
 enum _pv_type { 
 	PVT_NONE=0,           PVT_EMPTY,             PVT_NULL, 
-<<<<<<< HEAD
-	PVT_MARKER,           PVT_AVP,               PVT_OTHER,
-	PVT_EXTRA /* keep it last */
-=======
 	PVT_MARKER,           PVT_AVP,               PVT_COLOR,
 	PVT_OTHER,            PVT_EXTRA /* keep it last */
->>>>>>> d79388b3
 };
 
 typedef enum _pv_type pv_type_t;
@@ -253,9 +248,6 @@
 
 char* tr_lookup(str *in, trans_t **tr);
 tr_export_t* tr_lookup_class(str *tclass);
-<<<<<<< HEAD
-=======
 int tr_exec(struct sip_msg *msg, trans_t *t, pv_value_t *v);
->>>>>>> d79388b3
 
 #endif
