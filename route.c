--- conflicted
+++ resolved
@@ -50,13 +50,10 @@
  *  		unless the operator is DIFF_OP (Miklos)
  *  2008-12-03  fixups for rvalues in assignments (andrei)
  *  2009-05-04  switched IF_T to rval_expr (andrei)
-<<<<<<< HEAD
+ *  2010-06-01  special hack/support for fparam fixups so that they can handle
+ *               variable RVEs (andrei)
  *  2010-06-18  ip comparison (comp_ip()) normalizes strings to
  *              ip/netmask  (andrei)
-=======
- *  2010-06-01  special hack/support for fparam fixups so that they can handle
- *               variable RVEs (andrei)
->>>>>>> c06ba275
  */
 
 
@@ -650,7 +647,6 @@
 	struct lvalue* lval;
 	struct rval_expr* rve;
 	struct rval_expr* err_rve;
-	struct rvalue* rv;
 	enum rval_type rve_type, err_type, expected_type;
 	struct rvalue* rv;
 	int rve_param_no;
