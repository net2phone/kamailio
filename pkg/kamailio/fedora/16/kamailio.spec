%define name    kamailio
%define ver     3.4.0
%define rel     dev4%{dist}



Summary:       Kamailio (OpenSER) - the Open Source SIP Server
Name:          %name
Version:       %ver
Release:       %rel
Packager:      Peter Dunkley <peter@dunkley.me.uk>
License:       GPL
Group:         System Environment/Daemons
Source:        http://kamailio.org/pub/kamailio/%{ver}/src/%{name}-%{ver}_src.tar.gz
URL:           http://kamailio.org/
Vendor:        kamailio.org
BuildRoot:     %{_tmppath}/%{name}-%{ver}-buildroot
Conflicts:     kamailio-mysql < %ver, kamailio-postgresql < %ver
Conflicts:     kamailio-unixODBC < %ver, kamailio-bdb < %ver
Conflicts:     kamailio-sqlite < %ver, kamailio-utils < %ver
Conflicts:     kamailio-cpl < %ver, kamailio-snmpstats < %ver
Conflicts:     kamailio-presence < %ver, kamailio-xmpp < %ver
Conflicts:     kamailio-tls < %ver, kamailio-purple < %ver, kamailio-ldap < %ver
Conflicts:     kamailio-xmlrpc < %ver, kamailio-perl < %ver, kamailio-lua < %ver
Conflicts:     kamailio-python < %ver, kamailio-regex < %ver
Conflicts:     kamailio-dialplan < %ver, kamailio-lcr < %ver
Conflicts:     kamailio-xmlops < %ver, kamailio-cdp < %ver
Conflicts:     kamailio-websocket < %ver, kamailio-outbound < %ver
%if 0%{?fedora}
Conflicts:     kamailio-radius < %ver, kamailio-carrierroute < %ver
Conflicts:     kamailio-redis < %ver, kamailio-json < %ver 
Conflicts:     kamailio-mono < %ver, kamailio-GeoIP < %ver
%endif
BuildRequires: bison flex gcc make redhat-rpm-config

%description
Kamailio (former OpenSER) is an Open Source SIP Server released under GPL, able
to handle thousands of call setups per second. Among features: asynchronous TCP,
UDP and SCTP, secure communication via TLS for VoIP (voice, video); IPv4 and
IPv6; SIMPLE instant messaging and presence with embedded XCAP server and MSRP
relay; ENUM; DID and least cost routing; load balancing; routing fail-over;
accounting, authentication and authorization; support for many backend systems
such as MySQL, Postgres, Oracle, Radius, LDAP, Redis, Cassandra; XMLRPC control
interface, SNMP monitoring. It can be used to build large VoIP servicing
platforms or to scale up SIP-to-PSTN gateways, PBX systems or media servers
like Asterisk™, FreeSWITCH™ or SEMS.


%package mysql
Summary:       MySQL database connectivity for Kamailio.
Group:         System Environment/Daemons
Requires:      mysql-libs, kamailio = %ver
BuildRequires: mysql-devel zlib-devel

%description mysql
MySQL database connectivity for Kamailio.


%package postgresql
Summary:       PostgreSQL database connectivity for Kamailio.
Group:         System Environment/Daemons
Requires:      postgresql-libs, kamailio = %ver
BuildRequires: postgresql-devel

%description postgresql
PostgreSQL database connectivity for Kamailio.


%package unixODBC
Summary:       unixODBC database connectivity for Kamailio.
Group:         System Environment/Daemons
Requires:      unixODBC, kamailio = %ver
BuildRequires: unixODBC-devel

%description unixODBC
unixODBC database connectivity for Kamailio.


%package bdb
Summary:       Berkeley database connectivity for Kamailio.
Group:         System Environment/Daemons
Requires:      db4, kamailio = %ver
BuildRequires: db4-devel

%description bdb
Berkeley database connectivity for Kamailio.


%package sqlite
Summary:       SQLite database connectivity for Kamailio.
Group:         System Environment/Daemons
Requires:      sqlite, kamailio = %ver
BuildRequires: sqlite-devel

%description sqlite
SQLite database connectivity for Kamailio.


%package utils
Summary:       Non-SIP utitility functions for Kamailio.
Group:         System Environment/Daemons
Requires:      libcurl, libxml2, kamailio = %ver
BuildRequires: libcurl-devel, libxml2-devel

%description utils
Non-SIP utitility functions for Kamailio.


%package cpl
Summary:       CPL (Call Processing Language) interpreter for Kamailio.
Group:         System Environment/Daemons
Requires:      libxml2, kamailio = %ver
BuildRequires: libxml2-devel

%description cpl
CPL (Call Processing Language) interpreter for Kamailio.


%package snmpstats
Summary:       SNMP management interface (scalar statistics) for Kamailio.
Group:         System Environment/Daemons
%if 0%{?fedora}
Requires:      net-snmp-agent-libs, kamailio = %ver
%else
Requires:      net-snmp-libs, kamailio = %ver
%endif
BuildRequires: net-snmp-devel

%description snmpstats
SNMP management interface (scalar statistics) for Kamailio.


%package presence
Summary:       SIP Presence (and RLS, XCAP, etc) support for Kamailio.
Group:         System Environment/Daemons
Requires:      libxml2, libcurl, kamailio = %ver, kamailio-xmpp = %ver
BuildRequires: libxml2-devel, libcurl-devel

%description presence
SIP Presence (and RLS, XCAP, etc) support for Kamailio.


%package xmpp
Summary:       SIP/XMPP IM gateway for Kamailio.
Group:         System Environment/Daemons
Requires:      expat, kamailio = %ver
BuildRequires: expat-devel

%description xmpp
SIP/XMPP IM gateway for Kamailio.


%package tls
Summary:       TLS transport for Kamailio.
Group:         System Environment/Daemons
Requires:      openssl, kamailio = %ver
BuildRequires: openssl-devel

%description tls
TLS transport for Kamailio.


%package ldap
Summary:       LDAP search interface for Kamailio.
Group:         System Environment/Daemons
Requires:      openldap, kamailio = %ver
BuildRequires: openldap-devel

%description ldap
LDAP search interface for Kamailio.


%package xmlrpc
Summary:       XMLRPC trasnport and encoding for Kamailio RPCs.
Group:         System Environment/Daemons
Requires:      libxml2, kamailio = %ver
BuildRequires: libxml2-devel

%description xmlrpc
XMLRPC trasnport and encoding for Kamailio RPCs.


%package perl
Summary:       Perl extensions and database driver for Kamailio.
Group:         System Environment/Daemons 
Requires:      mod_perl, kamailio = %ver
BuildRequires: mod_perl-devel

%description perl
Perl extensions and database driver for Kamailio.


%package lua
Summary:       Lua extensions for Kamailio.
Group:         System Environment/Daemons
Requires:      kamailio = %ver
BuildRequires: lua-devel

%description lua
Lua extensions for Kamailio.


%package python
Summary:       Python extensions for Kamailio.
Group:         System Environment/Daemons
Requires:      python, kamailio = %ver
BuildRequires: python-devel

%description python
Python extensions for Kamailio.


%package regex
Summary:       PCRE mtaching operations for Kamailio.
Group:         System Environment/Daemons
Requires:      pcre, kamailio = %ver
BuildRequires: pcre-devel

%description regex
PCRE mtaching operations for Kamailio.


%package dialplan
Summary:       String translations based on rules for Kamailio.
Group:         System Environment/Daemons
Requires:      pcre, kamailio = %ver
BuildRequires: pcre-devel

%description dialplan
String translations based on rules for Kamailio.


%package lcr
Summary:       Least cost routing for Kamailio.
Group:         System Environment/Daemons
Requires:      pcre, kamailio = %ver
BuildRequires: pcre-devel

%description lcr
Least cost routing for Kamailio.


%package xmlops
Summary:       XML operation functions for Kamailio.
Group:         System Environment/Daemons
Requires:      libxml2, kamailio = %ver
BuildRequires: libxml2-devel

%description xmlops
XML operation functions for Kamailio.


%package websocket
Summary:       WebSocket transport for Kamailio.
Group:         System Environment/Daemons
Requires:      openssl, libunistring, kamailio = %ver
BuildRequires: openssl-devel, libunistring-devel

%description websocket
WebSocket transport for Kamailio.


%package outbound
Summary:       Outbound (RFC 5626) support for Kamailio.
Group:         System Environment/Daemons
Requires:      openssl, kamailio = %ver
BuildRequires: openssl-devel

%description outbound
RFC 5626, "Managing Client-Initiated Connections in the Session Initiation
Protocol (SIP)" support for Kamailio.


%package  purple
Summary:  Multi-protocol IM and presence gateway module.
Group:    System Environment/Daemons
%if 0%{?fedora}
Requires: glib, libpurple, libxml2, kamailio = %ver, kamailio-presence = %ver
BuildRequires: glib-devel, libpurple-devel, libxml2-devel
%else
Requires: glib2, libpurple, libxml2, kamailio = %ver, kamailio-presence = %ver
BuildRequires: glib2-devel, libpurple-devel, libxml2-devel
%endif

%description purple
Multi-protocol IM and presence gateway module.


%package  cdp
Summary:  C Diameter Peer module and extensions module for Kamailio.
Group:    System Environment/Daemons
Requires: libxml2, kamailio = %ver
BuildRequires: libxml2-devel

%description cdp
C Diameter Peer module and extensions module for Kamailio.


%if 0%{?fedora}
%package radius
Summary:       Radius AAA API for Kamailio.
Group:         System Environment/Daemons
Requires:      radiusclient-ng, kamailio = %ver
BuildRequires: radiusclient-ng-devel

%description radius
Radius AAA API for Kamailio.


%package carrierroute
Summary:       Routing, balancing, and blacklisting for Kamailio.
Group:         System Environment/Daemons
Requires:      libconfuse, kamailio = %ver
BuildRequires: libconfuse-devel

%description carrierroute
Routing, balancing, and blacklisting for Kamailio.


%package redis
Summary:       REDIS NoSQL database connector for Kamailio.
Group:         System Environment/Daemons
Requires:      hiredis, kamailio = %ver
BuildRequires: hiredis-devel

%description redis
REDIS NoSQL database connector for Kamailio.


%package json
Summary:       json string operation and rpc support for Kamailio.
Group:         System Environment/Daemons
Requires:      json-c, libevent, kamailio = %ver
BuildRequires: json-c-devel, libevent-devel

%description json
json string operation and rpc support for Kamailio.


%package mono
Summary:       Mono extensions for Kamailio.
Group:         System Environment/Daemons
Requires:      mono-core, kamailio = %ver
BuildRequires: mono-devel

%description mono
Mono extensions for Kamailio.


%package GeoIP
Summary:       Max Mind GeoIP real-time query support for Kamailio.
Group:         System Environment/Daemons
Requires:      GeoIP, kamailio = %ver
BuildRequires: GeoIP-devel

%description GeoIP
Max Mind GeoIP real-time query support for Kamailio.
%endif



%prep
%setup -n %{name}-%{ver}



%build
make FLAVOUR=kamailio cfg prefix=/usr cfg_prefix=$RPM_BUILD_ROOT\
	basedir=$RPM_BUILD_ROOT cfg_target=/%{_sysconfdir}/kamailio/\
	modules_dirs="modules modules_k"
make
%if 0%{?fedora}
make every-module skip_modules="auth_identity db_cassandra iptrtpproxy\
	db_oracle memcached mi_xmlrpc osp" group_include="kstandard kmysql\
	kpostgres kunixodbc kldap kperl kpython klua kutils kpurple ktls kxmpp\
	kcpl ksnmpstats kcarrierroute kpresence kradius kgeoip kregex kdialplan\
<<<<<<< HEAD
	klcr ksqlite kredis kjson kmono kberkeley kwebsocket koutbound"\
	include_modules="xmlrpc xmlops cdp cdp_avp"
=======
	klcr ksqlite kredis kjson kmono kberkeley kwebsocket"\
	include_modules="xmlrpc xmlops cdp cdp_avp corex"
>>>>>>> f71d76c0
%else
make every-module skip_modules="auth_identity db_cassandra iptrtpproxy\
	db_oracle memcached mi_xmlrpc osp" group_include="kstandard kmysql\
	kpostgres kunixodbc kldap kperl kpython klua kutils kpurple ktls kxmpp\
	kcpl ksnmpstats kpresence kregex kdialplan\
<<<<<<< HEAD
	klcr ksqlite kberkeley kwebsocket koutbound"\
	include_modules="xmlrpc xmlops cdp cdp_avp"
=======
	klcr ksqlite kberkeley kwebsocket"\
	include_modules="xmlrpc xmlops cdp cdp_avp corex"
>>>>>>> f71d76c0
%endif



%install
[ "$RPM_BUILD_ROOT" != "/" ] && rm -rf "$RPM_BUILD_ROOT"

make install
%if 0%{?fedora}
make install-modules-all skip_modules="auth_identity db_cassandra iptrtpproxy\
	db_oracle memcached mi_xmlrpc osp" group_include="kstandard kmysql\
	kpostgres kunixodbc kldap kperl kpython klua kutils kpurple ktls kxmpp\
	kcpl ksnmpstats kcarrierroute kpresence kradius kgeoip kregex kdialplan\
	klcr ksqlite kredis kjson kmono kberkeley kwebsocket koutbound"\
	include_modules="xmlrpc xmlops cdp cdp_avp"

mkdir -p $RPM_BUILD_ROOT/%{_unitdir}
install -m644 pkg/kamailio/fedora/%{?fedora}/kamailio.service \
		$RPM_BUILD_ROOT/%{_unitdir}/kamailio.service

mkdir -p $RPM_BUILD_ROOT/%{_sysconfdir}/sysconfig
install -m644 pkg/kamailio/fedora/%{?fedora}/kamailio.sysconfig \
		$RPM_BUILD_ROOT/%{_sysconfdir}/sysconfig/kamailio
%else
make install-modules-all skip_modules="auth_identity db_cassandra iptrtpproxy\
	db_oracle memcached mi_xmlrpc osp" group_include="kstandard kmysql\
	kpostgres kunixodbc kldap kperl kpython klua kutils kpurple ktls kxmpp\
	kcpl ksnmpstats kpresence kregex kdialplan\
	klcr ksqlite kberkeley kwebsocket koutbound"\
	include_modules="xmlrpc xmlops cdp cdp_avp"

mkdir -p $RPM_BUILD_ROOT/%{_sysconfdir}/rc.d/init.d
install -m755 pkg/kamailio/centos/%{?centos}/kamailio.init \
		$RPM_BUILD_ROOT/%{_sysconfdir}/rc.d/init.d/kamailio

mkdir -p $RPM_BUILD_ROOT/%{_sysconfdir}/sysconfig
install -m644 pkg/kamailio/centos/%{?centos}/kamailio.sysconfig \
		$RPM_BUILD_ROOT/%{_sysconfdir}/sysconfig/kamailio
%endif



%pre
/usr/sbin/groupadd -r kamailio 2> /dev/null || :
/usr/sbin/useradd -r -g kamailio -s /bin/false -c "Kamailio daemon" -d \
		%{_libdir}/kamailio kamailio 2> /dev/null || :



%clean
rm -rf "$RPM_BUILD_ROOT"



%post
%if 0%{?fedora}
/bin/systemctl --system daemon-reload
%else
/sbin/chkconfig --add kamailio
%endif



%preun
if [ $1 = 0 ]; then
%if 0%{?fedora}
	/bin/systemctl stop kamailio.service
	/bin/systemctl disable kamailio.service 2> /dev/null
%else
	/sbin/service kamailio stop > /dev/null 2>&1
	/sbin/chkconfig --del kamailio
%endif
fi



%postun
%if 0%{?fedora}
/bin/systemctl --system daemon-reload
%endif



%files
%defattr(-,root,root)
%dir %{_docdir}/kamailio
%doc %{_docdir}/kamailio/AUTHORS
%doc %{_docdir}/kamailio/NEWS
%doc %{_docdir}/kamailio/INSTALL
%doc %{_docdir}/kamailio/README
%doc %{_docdir}/kamailio/README-MODULES

%dir %{_docdir}/kamailio/modules
%doc %{_docdir}/kamailio/modules/README.async
%doc %{_docdir}/kamailio/modules/README.auth
%doc %{_docdir}/kamailio/modules/README.avpops
%doc %{_docdir}/kamailio/modules/README.blst
%doc %{_docdir}/kamailio/modules/README.cfg_db
%doc %{_docdir}/kamailio/modules/README.cfg_rpc
%doc %{_docdir}/kamailio/modules/README.corex
%doc %{_docdir}/kamailio/modules/README.counters
%doc %{_docdir}/kamailio/modules/README.ctl
%doc %{_docdir}/kamailio/modules/README.db_flatstore
%doc %{_docdir}/kamailio/modules/README.debugger
%doc %{_docdir}/kamailio/modules/README.enum
%doc %{_docdir}/kamailio/modules/README.ipops
%doc %{_docdir}/kamailio/modules/README.malloc_test
%doc %{_docdir}/kamailio/modules/README.matrix
%doc %{_docdir}/kamailio/modules/README.mediaproxy
%doc %{_docdir}/kamailio/modules/README.mi_rpc
%doc %{_docdir}/kamailio/modules/README.mqueue
%doc %{_docdir}/kamailio/modules/README.msrp
%doc %{_docdir}/kamailio/modules/README.mtree
%doc %{_docdir}/kamailio/modules/README.pdb
%doc %{_docdir}/kamailio/modules/README.pipelimit
%doc %{_docdir}/kamailio/modules/README.prefix_route
%doc %{_docdir}/kamailio/modules/README.ratelimit
%doc %{_docdir}/kamailio/modules/README.rtpproxy
%doc %{_docdir}/kamailio/modules/README.sanity
%doc %{_docdir}/kamailio/modules/README.sdpops
%doc %{_docdir}/kamailio/modules/README.sipcapture
%doc %{_docdir}/kamailio/modules/README.sl
%doc %{_docdir}/kamailio/modules/README.sms
%doc %{_docdir}/kamailio/modules/README.textopsx
%doc %{_docdir}/kamailio/modules/README.tm
%doc %{_docdir}/kamailio/modules/README.tmrec
%doc %{_docdir}/kamailio/modules/README.topoh
%doc %{_docdir}/kamailio/modules/README.xhttp
%doc %{_docdir}/kamailio/modules/README.xhttp_rpc

%dir %{_docdir}/kamailio/modules_k
%doc %{_docdir}/kamailio/modules_k/README.acc
%doc %{_docdir}/kamailio/modules_k/README.alias_db
%doc %{_docdir}/kamailio/modules_k/README.auth_db
%doc %{_docdir}/kamailio/modules_k/README.auth_diameter
%doc %{_docdir}/kamailio/modules_k/README.benchmark
%doc %{_docdir}/kamailio/modules_k/README.call_control
%doc %{_docdir}/kamailio/modules_k/README.cfgutils
%doc %{_docdir}/kamailio/modules_k/README.db_cluster
%doc %{_docdir}/kamailio/modules_k/README.db_text
%doc %{_docdir}/kamailio/modules_k/README.dialog
%doc %{_docdir}/kamailio/modules_k/README.dispatcher
%doc %{_docdir}/kamailio/modules_k/README.diversion
%doc %{_docdir}/kamailio/modules_k/README.dmq
%doc %{_docdir}/kamailio/modules_k/README.domain
%doc %{_docdir}/kamailio/modules_k/README.domainpolicy
%doc %{_docdir}/kamailio/modules_k/README.drouting
%doc %{_docdir}/kamailio/modules_k/README.exec
%doc %{_docdir}/kamailio/modules_k/README.group
%doc %{_docdir}/kamailio/modules_k/README.htable
%doc %{_docdir}/kamailio/modules_k/README.imc
%doc %{_docdir}/kamailio/modules_k/README.kex
%doc %{_docdir}/kamailio/modules_k/README.maxfwd
%doc %{_docdir}/kamailio/modules_k/README.mi_datagram
%doc %{_docdir}/kamailio/modules_k/README.mi_fifo
%doc %{_docdir}/kamailio/modules_k/README.msilo
%doc %{_docdir}/kamailio/modules_k/README.nat_traversal
%doc %{_docdir}/kamailio/modules_k/README.nathelper
%doc %{_docdir}/kamailio/modules_k/README.p_usrloc
%doc %{_docdir}/kamailio/modules_k/README.path
%doc %{_docdir}/kamailio/modules_k/README.pdt
%doc %{_docdir}/kamailio/modules_k/README.permissions
%doc %{_docdir}/kamailio/modules_k/README.pike
%doc %{_docdir}/kamailio/modules_k/README.pv
%doc %{_docdir}/kamailio/modules_k/README.qos
%doc %{_docdir}/kamailio/modules_k/README.registrar
%doc %{_docdir}/kamailio/modules_k/README.rr
%doc %{_docdir}/kamailio/modules_k/README.rtimer
%doc %{_docdir}/kamailio/modules_k/README.seas
%doc %{_docdir}/kamailio/modules_k/README.siptrace
%doc %{_docdir}/kamailio/modules_k/README.siputils
%doc %{_docdir}/kamailio/modules_k/README.speeddial
%doc %{_docdir}/kamailio/modules_k/README.sqlops
%doc %{_docdir}/kamailio/modules_k/README.sst
%doc %{_docdir}/kamailio/modules_k/README.statistics
%doc %{_docdir}/kamailio/modules_k/README.textops
%doc %{_docdir}/kamailio/modules_k/README.tmx
%doc %{_docdir}/kamailio/modules_k/README.uac
%doc %{_docdir}/kamailio/modules_k/README.uac_redirect
%doc %{_docdir}/kamailio/modules_k/README.uri_db
%doc %{_docdir}/kamailio/modules_k/README.userblacklist
%doc %{_docdir}/kamailio/modules_k/README.usrloc
%doc %{_docdir}/kamailio/modules_k/README.xlog

%dir %{_sysconfdir}/kamailio
%config(noreplace) %{_sysconfdir}/kamailio/*
%if 0%{?fedora}
%config %{_unitdir}/*
%else
%config %{_sysconfdir}/rc.d/init.d/*
%endif
%config %{_sysconfdir}/sysconfig/*

%dir %{_libdir}/kamailio
%{_libdir}/kamailio/libbinrpc.so
%{_libdir}/kamailio/libbinrpc.so.0
%{_libdir}/kamailio/libbinrpc.so.0.1
%{_libdir}/kamailio/libkcore.so
%{_libdir}/kamailio/libkcore.so.1
%{_libdir}/kamailio/libkcore.so.1.0
%{_libdir}/kamailio/libkmi.so
%{_libdir}/kamailio/libkmi.so.1
%{_libdir}/kamailio/libkmi.so.1.0
%{_libdir}/kamailio/libsrdb1.so
%{_libdir}/kamailio/libsrdb1.so.1
%{_libdir}/kamailio/libsrdb1.so.1.0
%{_libdir}/kamailio/libsrdb2.so
%{_libdir}/kamailio/libsrdb2.so.1
%{_libdir}/kamailio/libsrdb2.so.1.0
%{_libdir}/kamailio/libsrutils.so
%{_libdir}/kamailio/libsrutils.so.1
%{_libdir}/kamailio/libsrutils.so.1.0
%{_libdir}/kamailio/libtrie.so
%{_libdir}/kamailio/libtrie.so.1
%{_libdir}/kamailio/libtrie.so.1.0

%dir %{_libdir}/kamailio/modules
%{_libdir}/kamailio/modules/auth.so
%{_libdir}/kamailio/modules/async.so
%{_libdir}/kamailio/modules/avpops.so
%{_libdir}/kamailio/modules/blst.so
%{_libdir}/kamailio/modules/cfg_db.so
%{_libdir}/kamailio/modules/cfg_rpc.so
%{_libdir}/kamailio/modules/corex.so
%{_libdir}/kamailio/modules/counters.so
%{_libdir}/kamailio/modules/ctl.so
%{_libdir}/kamailio/modules/db_flatstore.so
%{_libdir}/kamailio/modules/debugger.so
%{_libdir}/kamailio/modules/enum.so
%{_libdir}/kamailio/modules/ipops.so
%{_libdir}/kamailio/modules/malloc_test.so
%{_libdir}/kamailio/modules/matrix.so
%{_libdir}/kamailio/modules/mediaproxy.so
%{_libdir}/kamailio/modules/mi_rpc.so
%{_libdir}/kamailio/modules/mqueue.so
%{_libdir}/kamailio/modules/msrp.so
%{_libdir}/kamailio/modules/mtree.so
%{_libdir}/kamailio/modules/pdb.so
%{_libdir}/kamailio/modules/pipelimit.so
%{_libdir}/kamailio/modules/prefix_route.so
%{_libdir}/kamailio/modules/ratelimit.so
%{_libdir}/kamailio/modules/rtpproxy.so
%{_libdir}/kamailio/modules/sanity.so
%{_libdir}/kamailio/modules/sipcapture.so
%{_libdir}/kamailio/modules/sl.so
%{_libdir}/kamailio/modules/sdpops.so
%{_libdir}/kamailio/modules/sms.so
%{_libdir}/kamailio/modules/tm.so
%{_libdir}/kamailio/modules/tmrec.so
%{_libdir}/kamailio/modules/textopsx.so
%{_libdir}/kamailio/modules/topoh.so
%{_libdir}/kamailio/modules/xhttp.so
%{_libdir}/kamailio/modules/xhttp_rpc.so

%dir %{_libdir}/kamailio/modules_k
%{_libdir}/kamailio/modules_k/acc.so
%{_libdir}/kamailio/modules_k/alias_db.so
%{_libdir}/kamailio/modules_k/auth_db.so
%{_libdir}/kamailio/modules_k/auth_diameter.so
%{_libdir}/kamailio/modules_k/benchmark.so
%{_libdir}/kamailio/modules_k/call_control.so
%{_libdir}/kamailio/modules_k/cfgutils.so
%{_libdir}/kamailio/modules_k/db_cluster.so
%{_libdir}/kamailio/modules_k/db_text.so
%{_libdir}/kamailio/modules_k/dialog.so
%{_libdir}/kamailio/modules_k/dispatcher.so
%{_libdir}/kamailio/modules_k/diversion.so
%{_libdir}/kamailio/modules_k/dmq.so
%{_libdir}/kamailio/modules_k/domain.so
%{_libdir}/kamailio/modules_k/domainpolicy.so
%{_libdir}/kamailio/modules_k/drouting.so
%{_libdir}/kamailio/modules_k/exec.so
%{_libdir}/kamailio/modules_k/group.so
%{_libdir}/kamailio/modules_k/htable.so
%{_libdir}/kamailio/modules_k/imc.so
%{_libdir}/kamailio/modules_k/kex.so
%{_libdir}/kamailio/modules_k/maxfwd.so
%{_libdir}/kamailio/modules_k/mi_datagram.so
%{_libdir}/kamailio/modules_k/mi_fifo.so
%{_libdir}/kamailio/modules_k/msilo.so
%{_libdir}/kamailio/modules_k/nat_traversal.so
%{_libdir}/kamailio/modules_k/nathelper.so
%{_libdir}/kamailio/modules_k/p_usrloc.so
%{_libdir}/kamailio/modules_k/path.so
%{_libdir}/kamailio/modules_k/pdt.so
%{_libdir}/kamailio/modules_k/permissions.so
%{_libdir}/kamailio/modules_k/pike.so
%{_libdir}/kamailio/modules_k/pv.so
%{_libdir}/kamailio/modules_k/qos.so
%{_libdir}/kamailio/modules_k/registrar.so
%{_libdir}/kamailio/modules_k/rr.so
%{_libdir}/kamailio/modules_k/rtimer.so
%{_libdir}/kamailio/modules_k/seas.so
%{_libdir}/kamailio/modules_k/siptrace.so
%{_libdir}/kamailio/modules_k/siputils.so
%{_libdir}/kamailio/modules_k/speeddial.so
%{_libdir}/kamailio/modules_k/sqlops.so
%{_libdir}/kamailio/modules_k/sst.so
%{_libdir}/kamailio/modules_k/statistics.so
%{_libdir}/kamailio/modules_k/textops.so
%{_libdir}/kamailio/modules_k/tmx.so
%{_libdir}/kamailio/modules_k/uac.so
%{_libdir}/kamailio/modules_k/uac_redirect.so
%{_libdir}/kamailio/modules_k/uri_db.so
%{_libdir}/kamailio/modules_k/userblacklist.so
%{_libdir}/kamailio/modules_k/usrloc.so
%{_libdir}/kamailio/modules_k/xlog.so

%{_sbindir}/kamailio
%{_sbindir}/kamctl
%{_sbindir}/kamdbctl
%{_sbindir}/sercmd

%dir %{_libdir}/kamailio/kamctl
%{_libdir}/kamailio/kamctl/kamctl.base
%{_libdir}/kamailio/kamctl/kamctl.ctlbase
%{_libdir}/kamailio/kamctl/kamctl.dbtext
%{_libdir}/kamailio/kamctl/kamctl.fifo
%{_libdir}/kamailio/kamctl/kamctl.ser
%{_libdir}/kamailio/kamctl/kamctl.ser_mi
%{_libdir}/kamailio/kamctl/kamctl.sqlbase
%{_libdir}/kamailio/kamctl/kamctl.unixsock
%{_libdir}/kamailio/kamctl/kamdbctl.base
%{_libdir}/kamailio/kamctl/kamdbctl.dbtext

%dir %{_libdir}/kamailio/kamctl/dbtextdb
%{_libdir}/kamailio/kamctl/dbtextdb/dbtextdb.py
%{_libdir}/kamailio/kamctl/dbtextdb/dbtextdb.pyc
%{_libdir}/kamailio/kamctl/dbtextdb/dbtextdb.pyo

%{_mandir}/man5/*
%{_mandir}/man8/*

%dir %{_datadir}/kamailio
%dir %{_datadir}/kamailio/dbtext
%dir %{_datadir}/kamailio/dbtext/kamailio
%{_datadir}/kamailio/dbtext/kamailio/*


%files mysql
%defattr(-,root,root)
%doc %{_docdir}/kamailio/modules/README.db_mysql
%{_libdir}/kamailio/modules/db_mysql.so
%{_libdir}/kamailio/kamctl/kamctl.mysql
%{_libdir}/kamailio/kamctl/kamdbctl.mysql
%dir %{_datadir}/kamailio/mysql
%{_datadir}/kamailio/mysql/*


%files postgresql
%defattr(-,root,root)
%doc %{_docdir}/kamailio/modules/README.db_postgres
%{_libdir}/kamailio/modules/db_postgres.so
%{_libdir}/kamailio/kamctl/kamctl.pgsql
%{_libdir}/kamailio/kamctl/kamdbctl.pgsql
%dir %{_datadir}/kamailio/postgres
%{_datadir}/kamailio/postgres/*


%files unixODBC
%defattr(-,root,root)
%doc %{_docdir}/kamailio/modules_k/README.db_unixodbc
%{_libdir}/kamailio/modules_k/db_unixodbc.so


%files bdb
%defattr(-,root,root)
%doc %{_docdir}/kamailio/modules/README.db_berkeley
%{_sbindir}/kambdb_recover
%{_libdir}/kamailio/modules/db_berkeley.so
%{_libdir}/kamailio/kamctl/kamctl.db_berkeley
%{_libdir}/kamailio/kamctl/kamdbctl.db_berkeley
%dir %{_datadir}/kamailio/db_berkeley
%{_datadir}/kamailio/db_berkeley/*


%files sqlite
%defattr(-,root,root)
%doc %{_docdir}/kamailio/modules_k/README.db_sqlite
%{_libdir}/kamailio/modules_k/db_sqlite.so
%{_libdir}/kamailio/kamctl/kamctl.sqlite
%{_libdir}/kamailio/kamctl/kamdbctl.sqlite
%dir %{_datadir}/kamailio/db_sqlite
%{_datadir}/kamailio/db_sqlite/*


%files utils
%defattr(-,root,root)
%{_docdir}/kamailio/modules/README.utils
%{_libdir}/kamailio/modules/utils.so


%files cpl
%defattr(-,root,root)
%{_docdir}/kamailio/modules_k/README.cpl-c
%{_libdir}/kamailio/modules_k/cpl-c.so


%files snmpstats
%defattr(-,root,root)
%{_docdir}/kamailio/modules_k/README.snmpstats
%{_libdir}/kamailio/modules_k/snmpstats.so


%files presence
%defattr(-,root,root)
%doc %{_docdir}/kamailio/modules_k/README.presence
%doc %{_docdir}/kamailio/modules_k/README.presence_conference
%doc %{_docdir}/kamailio/modules_k/README.presence_dialoginfo
%doc %{_docdir}/kamailio/modules_k/README.presence_mwi
%doc %{_docdir}/kamailio/modules_k/README.presence_profile
%doc %{_docdir}/kamailio/modules_k/README.presence_reginfo
%doc %{_docdir}/kamailio/modules_k/README.presence_xml
%doc %{_docdir}/kamailio/modules_k/README.pua
%doc %{_docdir}/kamailio/modules_k/README.pua_bla
%doc %{_docdir}/kamailio/modules_k/README.pua_dialoginfo
%doc %{_docdir}/kamailio/modules_k/README.pua_mi
%doc %{_docdir}/kamailio/modules_k/README.pua_reginfo
%doc %{_docdir}/kamailio/modules_k/README.pua_usrloc
%doc %{_docdir}/kamailio/modules_k/README.pua_xmpp
%doc %{_docdir}/kamailio/modules_k/README.rls
%doc %{_docdir}/kamailio/modules_k/README.xcap_client
%doc %{_docdir}/kamailio/modules_k/README.xcap_server
%{_libdir}/kamailio/modules_k/presence.so
%{_libdir}/kamailio/modules_k/presence_conference.so
%{_libdir}/kamailio/modules_k/presence_dialoginfo.so
%{_libdir}/kamailio/modules_k/presence_mwi.so
%{_libdir}/kamailio/modules_k/presence_profile.so
%{_libdir}/kamailio/modules_k/presence_reginfo.so
%{_libdir}/kamailio/modules_k/presence_xml.so
%{_libdir}/kamailio/modules_k/pua.so
%{_libdir}/kamailio/modules_k/pua_bla.so
%{_libdir}/kamailio/modules_k/pua_dialoginfo.so
%{_libdir}/kamailio/modules_k/pua_mi.so
%{_libdir}/kamailio/modules_k/pua_reginfo.so
%{_libdir}/kamailio/modules_k/pua_usrloc.so
%{_libdir}/kamailio/modules_k/pua_xmpp.so
%{_libdir}/kamailio/modules_k/rls.so
%{_libdir}/kamailio/modules_k/xcap_client.so
%{_libdir}/kamailio/modules_k/xcap_server.so


%files xmpp
%defattr(-,root,root)
%doc %{_docdir}/kamailio/modules_k/README.xmpp
%{_libdir}/kamailio/modules_k/xmpp.so


%files tls
%defattr(-,root,root)
%doc %{_docdir}/kamailio/modules/README.tls
%{_libdir}/kamailio/modules/tls.so


%files purple
%defattr(-,root,root)
%doc %{_docdir}/kamailio/modules_k/README.purple
%{_libdir}/kamailio/modules_k/purple.so


%files ldap
%defattr(-,root,root)
%doc %{_docdir}/kamailio/modules_k/README.h350
%doc %{_docdir}/kamailio/modules_k/README.ldap
%{_libdir}/kamailio/modules_k/h350.so
%{_libdir}/kamailio/modules_k/ldap.so


%files xmlrpc
%defattr(-,root,root)
%doc %{_docdir}/kamailio/modules/README.xmlrpc
%{_libdir}/kamailio/modules/xmlrpc.so


%files perl
%defattr(-,root,root)
%doc %{_docdir}/kamailio/modules_k/README.perl
%doc %{_docdir}/kamailio/modules_k/README.perlvdb
%{_libdir}/kamailio/modules_k/perl.so
%{_libdir}/kamailio/modules_k/perlvdb.so
%dir %{_libdir}/kamailio/perl
%{_libdir}/kamailio/perl/OpenSER.pm
%dir %{_libdir}/kamailio/perl/OpenSER
%{_libdir}/kamailio/perl/OpenSER/Constants.pm
%{_libdir}/kamailio/perl/OpenSER/Message.pm
%{_libdir}/kamailio/perl/OpenSER/VDB.pm
%dir %{_libdir}/kamailio/perl/OpenSER/LDAPUtils
%{_libdir}/kamailio/perl/OpenSER/LDAPUtils/LDAPConf.pm
%{_libdir}/kamailio/perl/OpenSER/LDAPUtils/LDAPConnection.pm
%dir %{_libdir}/kamailio/perl/OpenSER/Utils
%{_libdir}/kamailio/perl/OpenSER/Utils/Debug.pm
%{_libdir}/kamailio/perl/OpenSER/Utils/PhoneNumbers.pm
%dir %{_libdir}/kamailio/perl/OpenSER/VDB
%{_libdir}/kamailio/perl/OpenSER/VDB/Column.pm
%{_libdir}/kamailio/perl/OpenSER/VDB/Pair.pm
%{_libdir}/kamailio/perl/OpenSER/VDB/ReqCond.pm
%{_libdir}/kamailio/perl/OpenSER/VDB/Result.pm
%{_libdir}/kamailio/perl/OpenSER/VDB/VTab.pm
%{_libdir}/kamailio/perl/OpenSER/VDB/Value.pm
%dir %{_libdir}/kamailio/perl/OpenSER/VDB/Adapter
%{_libdir}/kamailio/perl/OpenSER/VDB/Adapter/AccountingSIPtrace.pm
%{_libdir}/kamailio/perl/OpenSER/VDB/Adapter/Alias.pm
%{_libdir}/kamailio/perl/OpenSER/VDB/Adapter/Auth.pm
%{_libdir}/kamailio/perl/OpenSER/VDB/Adapter/Describe.pm
%{_libdir}/kamailio/perl/OpenSER/VDB/Adapter/Speeddial.pm
%{_libdir}/kamailio/perl/OpenSER/VDB/Adapter/TableVersions.pm


%files lua
%defattr(-,root,root)
%doc %{_docdir}/kamailio/modules/README.app_lua
%{_libdir}/kamailio/modules/app_lua.so


%files python
%defattr(-,root,root)
%doc %{_docdir}/kamailio/modules/README.app_python
%{_libdir}/kamailio/modules/app_python.so


%files regex
%defattr(-,root,root)
%doc %{_docdir}/kamailio/modules_k/README.regex
%{_libdir}/kamailio/modules_k/regex.so


%files dialplan
%defattr(-,root,root)
%doc %{_docdir}/kamailio/modules/README.dialplan
%{_libdir}/kamailio/modules/dialplan.so


%files lcr
%defattr(-,root,root)
%doc %{_docdir}/kamailio/modules/README.lcr
%{_libdir}/kamailio/modules/lcr.so


%files xmlops
%defattr(-,root,root)
%doc %{_docdir}/kamailio/modules/README.xmlops
%{_libdir}/kamailio/modules/xmlops.so


%files cdp
%defattr(-,root,root)
%doc %{_docdir}/kamailio/modules/README.cdp
%{_libdir}/kamailio/modules/cdp.so
%doc %{_docdir}/kamailio/modules/README.cdp_avp
%{_libdir}/kamailio/modules/cdp_avp.so


%files websocket
%defattr(-,root,root)
%doc %{_docdir}/kamailio/modules/README.websocket
%{_libdir}/kamailio/modules/websocket.so


%files outbound
%defattr(-,root,root)
%doc %{_docdir}/kamailio/modules/README.outbound
%{_libdir}/kamailio/modules/outbound.so


%if 0%{?fedora}
%files radius
%defattr(-,root,root)
%{_docdir}/kamailio/modules_k/README.acc_radius
%{_docdir}/kamailio/modules_k/README.auth_radius
%{_docdir}/kamailio/modules_k/README.misc_radius
%{_docdir}/kamailio/modules/README.peering
%{_libdir}/kamailio/modules_k/acc_radius.so
%{_libdir}/kamailio/modules_k/auth_radius.so
%{_libdir}/kamailio/modules_k/misc_radius.so
%{_libdir}/kamailio/modules/peering.so


%files carrierroute
%defattr(-,root,root)
%doc %{_docdir}/kamailio/modules/README.carrierroute
%{_libdir}/kamailio/modules/carrierroute.so


%files redis
%defattr(-,root,root)
%doc %{_docdir}/kamailio/modules/README.ndb_redis
%{_libdir}/kamailio/modules/ndb_redis.so


%files json
%defattr(-,root,root)
%doc %{_docdir}/kamailio/modules/README.json
%doc %{_docdir}/kamailio/modules/README.jsonrpc-c
%{_libdir}/kamailio/modules/json.so
%{_libdir}/kamailio/modules/jsonrpc-c.so


%files mono
%defattr(-,root,root)
%doc %{_docdir}/kamailio/modules/README.app_mono
%{_libdir}/kamailio/modules/app_mono.so


%files GeoIP
%defattr(-,root,root)
%doc %{_docdir}/kamailio/modules/README.geoip
%{_libdir}/kamailio/modules/geoip.so
%endif



%changelog
* Sun Sep 17 2012 Peter Dunkley <peter@dunkley.me.uk>
  - Added corex module to RPM builds
  - Updated rel to dev4
* Sun Aug 19 2012 Peter Dunkley <peter@dunkley.me.uk>
  - Updated rel to dev3
* Mon Aug 13 2012 Peter Dunkley <peter@dunkley.me.uk>
  - Added Outbound module
* Fri Jul 13 2012 Peter Dunkley <peter@dunkley.me.uk>
  - Updated rel to dev2
* Thu Jul 5 2012 Peter Dunkley <peter@dunkley.me.uk>
  - Added kamailio-cdp RPM for cdp and cdp_avp modules
* Tue Jul 3 2012 Peter Dunkley <peter@dunkley.me.uk>
  - Updates to websocket module
* Sat Jun 30 2012 Peter Dunkley <peter@dunkley.me.uk>
  - Updated rel to dev1
  - Removed %_sharedir and replaced with standard macro %_datadir
* Sat Jun 23 2012 Peter Dunkley <peter@dunkley.me.uk>
  - Added websocket module
* Mon Jun 11 2012 Peter Dunkley <peter@dunkley.me.uk>
  - Updated ver to 3.4.0 and rel to dev0
* Mon Jun 4 2012 Peter Dunkley <peter@dunkley.me.uk>
  - Added a number of %dir lines to make sure the RPMs are properly cleaned up
    on uninstall
* Sat Jun 2 2012 Peter Dunkley <peter@dunkley.me.uk>
  - Added %postun section to reload systemd on Fedora after uninstall
  - Added build requirement for redhat-rpm-config so debuginfo RPMs get built
* Fri Jun 1 2012 Peter Dunkley <peter@dunkley.me.uk>
  - Tweak to the pkg/kamailio/fedora directory structure
  - Tested with Fedora 17
* Thu May 31 2012 Peter Dunkley <peter@dunkley.me.uk>
  - Updated rel to pre3
  - Combined Fedora/CentOS .spec in preparation for Fedora 17
* Sun May 20 2012 Peter Dunkley <peter@dunkley.me.uk>
  - First version created for Kamailio 3.3.0. Based on spec-file for Fedora
    created by myself (in turn based on an older spec-file for CentOS created
    by Ovidiu Sas).
  - Tested with CentOS 6.2 x86_64.
  - Builds all Kamailio 3.3.0 modules (modules/modules_k) except:
    - modules/app_mono: Requires mono which is not in the CentOS 6 repo
    - modules/auth_identity: Conflicts with TLS unless statically linked (which
      requires changes to Makefile and is impractical for generic RPM building)
    - modules/db_cassandra: Requires Cassandra and Thrift which are not in the
      CentOS 6 repo
    - modules/geoip: Requires GeoIP which is not in the CentOS 6 repo
    - modules/iptrtpproxy: Needs local copy of iptables source to build
      (impractical for generic RPM building)
    - modules/json: Requires json-c whish is not in the CentOS 6 repo
    - modules/jsonrpc-c: Requires json-c whish is not in the CentOS 6 repo
    - modules/ndb_redis: Requires hiredis which is not in the CentOS 6 repo
    - modules/peering: Requires radiusclient-ng which is not in the CentOS 6
      repo
    - modules_k/acc_radius: Requires radiusclient-ng which is not in the CentOS
      6 repo
    - modules_k/auth_radius: Required radiusclient-ng which is not in the
      CentOS 6 repo
    - modules_k/carrierroute: Requires libconfuse which is not in the CentOS 6
      repo
    - modules_k/db_oracle: Requires Oracle which is not in the CentOS 6 repo
      (and is closed-source)
    - modules_k/memcached: Module compilation appears to require an older
      version of libmemcached-devel than the one in the CentOS 6 repo
    - modules_k/mi_xmlrpc: Requires libxmlrpc-c3 which is not in the CentOS 6
      repo
    - modules_k/misc_radius: Requires radiusclient-ng which is not in the
      CentOS 6 repo
    - modules_k/osp: Requires OSP Toolkit which is not in the CentOS 6 repo
* Fri May 18 2012 Peter Dunkley <peter@dunkley.me.uk>
  - Added missing BuildRequires (gcc).
  - Added .fc16 to rel.  This makes it easy to tell which distribution the RPMs
    are built for.
* Thu May 17 2012 Peter Dunkley <peter@dunkley.me.uk>
  - Updated rel to pre2.
* Mon May 7 2012 Peter Dunkley <peter@dunkley.me.uk>
  - Changed to use systemd instead of SysV init.
* Sun May 6 2012 Peter Dunkley <peter@dunkley.me.uk>
  - First version created for Kamailio 3.3.0. Based on spec-file for CentOS
    created by Ovidiu Sas.
  - Tested with Fedora 16 x86_64.
  - Builds all Kamailio 3.3.0 modules (modules/modules_k) except:
    - modules/auth_identity: Conflicts with TLS unless statically linked (which
      requires changes to Makefile and is impractical for generic RPM building)
    - modules/db_cassandra: Requires Thrift which is not in the F16 repo
    - modules/iptrtpproxy: Needs local copy of iptables source to build
      (impractical for generic RPM building)
    - modules_k/db_oracle: Requires Oracle which is not in the F16 repo
      (and is closed-source)
    - modules_k/memcached: Module compilation appears to require an older
      version of libmemcached-devel than the one in the F16 repo
    - modules_k/mi_xmlrpc: The F16 repo contains an unsupported version of
      libxmlrpc-c3, and there is an compilation error due to the module code
      using an unknown type ('TString')
    - modules_k/osp: Requires OSP Toolkit which is not in the F16 repo<|MERGE_RESOLUTION|>--- conflicted
+++ resolved
@@ -374,25 +374,15 @@
 	db_oracle memcached mi_xmlrpc osp" group_include="kstandard kmysql\
 	kpostgres kunixodbc kldap kperl kpython klua kutils kpurple ktls kxmpp\
 	kcpl ksnmpstats kcarrierroute kpresence kradius kgeoip kregex kdialplan\
-<<<<<<< HEAD
 	klcr ksqlite kredis kjson kmono kberkeley kwebsocket koutbound"\
-	include_modules="xmlrpc xmlops cdp cdp_avp"
-=======
-	klcr ksqlite kredis kjson kmono kberkeley kwebsocket"\
 	include_modules="xmlrpc xmlops cdp cdp_avp corex"
->>>>>>> f71d76c0
 %else
 make every-module skip_modules="auth_identity db_cassandra iptrtpproxy\
 	db_oracle memcached mi_xmlrpc osp" group_include="kstandard kmysql\
 	kpostgres kunixodbc kldap kperl kpython klua kutils kpurple ktls kxmpp\
 	kcpl ksnmpstats kpresence kregex kdialplan\
-<<<<<<< HEAD
 	klcr ksqlite kberkeley kwebsocket koutbound"\
-	include_modules="xmlrpc xmlops cdp cdp_avp"
-=======
-	klcr ksqlite kberkeley kwebsocket"\
 	include_modules="xmlrpc xmlops cdp cdp_avp corex"
->>>>>>> f71d76c0
 %endif
 
 
