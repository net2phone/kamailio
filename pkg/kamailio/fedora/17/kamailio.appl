--- conflicted
+++ resolved
@@ -21,12 +21,8 @@
   - libcurl			# kamailio-utils, kamailio-presence
   - libevent			# kamailio-json
   - libpurple			# kamailio-purple
-<<<<<<< HEAD
   - libunistring		# kamailio-websocket
-  - libxml2			# kamailio-utils, kamailio-cpl, kamailio-presence, kamailio-purple, kamailio-xmlrpc, kamailio-xmlops
-=======
   - libxml2			# kamailio-cdp, kamailio-cpl, kamailio-presence, kamailio-purple, kamailio-utils, kamailio-xmlops, kamailio-xmlrpc
->>>>>>> 2b392e46
   - mod_perl			# kamailio-perl
   - mono-core			# kamailio-mono
   - mysql-libs			# kamailio-mysql
