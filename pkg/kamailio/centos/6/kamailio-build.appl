name: "kamailio-build-#OS_NAME#-#OS_VERSION#-#BASE_ARCH#"
summary: "#OS_NAME# #OS_VERSION# for building Kamailio #BASE_ARCH# RPMs"
os:
  name: centos
  version: 6
  password: kamailio
hardware:
  memory: 1024
  partitions:
    "/":
      size: 6
packages:
  - @core
  - bison			# kamailio
  - db4-devel			# kamailio-bdb
  - expat-devel			# kamailio-xmpp
  - flex			# kamailio
  - gcc
  - git
  - glib2-devel			# kamailio-purple
  - libcurl-devel		# kamailio-utils, kamailio-presence
  - libevent-devel		# kamailio-json
  - libpurple-devel		# kamailio-purple
<<<<<<< HEAD
  - libunistring-devel		# kamailio-websocket
  - libxml2-devel		# kamailio-utils, kamailio-cpl, kamailio-presence, kamailio-purple, kamailio-xmlrpc, kamailio-xmlops
=======
  - libxml2-devel		# kamailio-cdp, kamailio-cpl, kamailio-presence, kamailio-purple, kamailio-utils, kamailio-xmlops, kamailio-xmlrpc
>>>>>>> 2b392e46
  - lua-devel			# kamailio-lua
  - make			# kamailio
  - mod_perl-devel		# kamailio-perl
  - mysql-devel			# kamailio-mysql
  - net-snmp-devel		# kamailio-snmpstats
  - openldap-devel		# kamailio-ldap
  - openssl-devel		# kamailio-tls, kamailio-websocket
  - pcre-devel			# kamailio-regex, kamailio-dialplan, kamailio-lcr
  - postgresql-devel		# kamailio-postgresql
  - python-devel		# kamailio-python
  - redhat-rpm-config		# kamailio-debuginfo
  - rpm-build
  - sqlite-devel		# kamailio-sqlite
  - unixODBC-devel		# kamailio-unixODBC
  - zlib-devel			# kamailio-mysql<|MERGE_RESOLUTION|>--- conflicted
+++ resolved
@@ -21,12 +21,8 @@
   - libcurl-devel		# kamailio-utils, kamailio-presence
   - libevent-devel		# kamailio-json
   - libpurple-devel		# kamailio-purple
-<<<<<<< HEAD
   - libunistring-devel		# kamailio-websocket
-  - libxml2-devel		# kamailio-utils, kamailio-cpl, kamailio-presence, kamailio-purple, kamailio-xmlrpc, kamailio-xmlops
-=======
   - libxml2-devel		# kamailio-cdp, kamailio-cpl, kamailio-presence, kamailio-purple, kamailio-utils, kamailio-xmlops, kamailio-xmlrpc
->>>>>>> 2b392e46
   - lua-devel			# kamailio-lua
   - make			# kamailio
   - mod_perl-devel		# kamailio-perl
