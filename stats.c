/* 
 * $Id$
 *
 * Stats reporting code. It reports through SIG_USR1 and if loaded
 * through the SNMP module
 *
 * Copyright (C) 2001-2003 FhG Fokus
 *
 * This file is part of ser, a free SIP server.
 *
 * ser is free software; you can redistribute it and/or modify
 * it under the terms of the GNU General Public License as published by
 * the Free Software Foundation; either version 2 of the License, or
 * (at your option) any later version
 *
 * For a license to use the ser software under conditions
 * other than those described here, or to purchase support for this
 * software, please contact iptel.org by e-mail at the following addresses:
 *    info@iptel.org
 *
 * ser is distributed in the hope that it will be useful,
 * but WITHOUT ANY WARRANTY; without even the implied warranty of
 * MERCHANTABILITY or FITNESS FOR A PARTICULAR PURPOSE.  See the
 * GNU General Public License for more details.
 *
 * You should have received a copy of the GNU General Public License 
 * along with this program; if not, write to the Free Software 
 * Foundation, Inc., 59 Temple Place, Suite 330, Boston, MA  02111-1307  USA
 *
 * History:
 * -------
 * 2003-03-19: added support for route type in find_export (janakj)
 */

/*!
 * \file
<<<<<<< HEAD
 * \brief SIP-router core :: 
=======
 * \brief SIP-router core :: Stats reporting code
>>>>>>> d8990997
 * \ingroup core
 * Module: \ref core
 */


#ifdef STATS
#include "stats.h"
#include <stdio.h>
#include <stdlib.h>
#include <string.h>
#include <time.h>
#include <sys/types.h>
#include <unistd.h>
#include "dprint.h"
#include "mem/shm_mem.h"
#include "sr_module.h"

/* SNMP includes */
#include "modules/snmp/snmp_handler.h"
#include "modules/snmp/sipCommonStatsMethod.h"
#include "modules/snmp/sipCommonStatusCode.h"

struct stats_s *stats;		/* per process stats structure */ 
char *stat_file = NULL;		/* set by the parser */

/* private variables */
static struct stats_s *global_stats=NULL;
static int stats_segments=-1;	/*used also to determine if we've been init'ed*/

/* adds up global statistics and puts them into passed struct.
 * -1 returned on failure */
static int collect_stats(struct stats_s *s);

/***********************8 SNMP Stuff **************************/
/* a small structure we use to pass around the functions needed by
 * all the registration functions */
struct stats_funcs {
	int (*reg_func)(const char *, struct sip_snmp_handler*);
	struct sip_snmp_handler* (*new_func)(size_t);
	void (*free_func)(struct sip_snmp_handler*);
};

/* SNMP Handler registration functions */
static int sipSummaryStatsTable_register(const struct stats_funcs *f);
static int sipMethodStatsTable_register(const struct stats_funcs *f);
static int sipStatusCodesTable_register(const struct stats_funcs *f);

/* the handlers */
static int collect_InReqs(struct sip_snmp_obj *, enum handler_op);
static int collect_OutReqs(struct sip_snmp_obj *, enum handler_op);
static int collect_InResp(struct sip_snmp_obj *, enum handler_op);
static int collect_OutResp(struct sip_snmp_obj *, enum handler_op);
static int sipStatsMethod_handler(struct sip_snmp_obj *o, enum handler_op op);
static int sipStatusCodes_handler(struct sip_snmp_obj *o, enum handler_op op);

int init_stats(int nr_of_processes)
{
	LOG(L_DBG,"init_stats(): initializing stats for %d processes\n", 
		nr_of_processes);


	global_stats = shm_malloc(nr_of_processes*sizeof(struct stats_s));
	if(!global_stats) {
		LOG(L_ERR, "Out of memory\n");
		return -1;
	}
	stats_segments = nr_of_processes;

	if(stats_register() == -1)
		LOG(L_WARN, "init_stats(): Couldn't register stats"
					" with snmp module\n");


	return 0;
}

/* sets the stats pointer for the passed process */
void setstats(int child_index)
{
	if(stats_segments == -1 || !global_stats) {
		LOG(L_ERR, "Stats not initialized. Cannot set them\n");
		stats = NULL;
		return;
	}
	if(child_index < 0 || child_index >= stats_segments) {
		stats = NULL;
		LOG(L_ERR, "Invalid index %d while setting statistics. Only have "
			"space for %d processes\n", child_index, stats_segments);
		return;
	}
	stats = global_stats+child_index;
	stats->process_index = child_index;
	/* can't use pids[] because we may be called before the corresponding
	 * slot in pids[] is initialized (chk main_loop()) */
	stats->pid = getpid();
	stats->start_time = time(NULL);
}

/* printheader is used to print pid, date and index */
int dump_statistic(FILE *fp, struct stats_s *istats, int printheader)
{
	struct tm res;
	char t[256];
	if(stats_segments == -1 || !global_stats) {
		LOG(L_ERR, "Stats \"engine\" not initialized\n");
		return -1;
	}

	if(printheader) {
		localtime_r(&istats->start_time, &res);
		strftime(t, 255, "%c", &res);
		
		fprintf(fp, "stats for process %d (pid %d) started at %s\n", 
				istats->process_index, istats->pid, t);
	}

	fprintf(fp, "received requests:\ninv: %ld\tack: %ld\tcnc: %ld\t"
		"bye: %ld\tother: %ld\n",
		istats->received_requests_inv,
		istats->received_requests_ack,
		istats->received_requests_cnc,
		istats->received_requests_bye,
		istats->received_requests_other);
	fprintf(fp, "sent requests:\n"
		"inv: %ld\tack: %ld\tcnc: %ld\tbye: %ld\tother: %ld\n",
		istats->sent_requests_inv,
		istats->sent_requests_ack,
		istats->sent_requests_cnc,
		istats->sent_requests_bye,
		istats->sent_requests_other);
	fprintf(fp, "received responses:\n"
		"1: %ld\t2: %ld\t3: %ld\t4: %ld\t5: %ld\t6: %ld\tother: %ld\t"
		"drops: %ld\n",
		istats->received_responses_1,
		istats->received_responses_2,
		istats->received_responses_3,
		istats->received_responses_4,
		istats->received_responses_5,
		istats->received_responses_6,
		istats->received_responses_other,
		istats->received_drops);
	fprintf(fp, "sent responses:\n"
		"1: %ld\t2: %ld\t3: %ld\t4: %ld\t5: %ld\t6: %ld\n",
		istats->sent_responses_1,
		istats->sent_responses_2,
		istats->sent_responses_3,
		istats->sent_responses_4,
		istats->sent_responses_5,
		istats->sent_responses_6);
	fprintf(fp, "processed requests: %ld\t\tprocessed responses: %ld\n"
		"acc req time: %ld\t\t\tacc res time: %ld\nfailed on send: %ld\n\n",
		istats->processed_requests,
		istats->processed_responses,
		istats->acc_req_time,
		istats->acc_res_time,
		istats->failed_on_send);
	return 0;
}

int dump_all_statistic()
{
	register int i;
	register struct stats_s *c;
	static struct stats_s *g = NULL;
	struct tm res;
	char t[256];
	time_t ts;
	FILE *stat_fp = NULL;

	if(stats_segments == -1 || !global_stats) {
		LOG(L_ERR, "%s: Can't dump statistics, not initialized!\n", __func__);
		return -1;
	}

	if(!stat_file) {
		LOG(L_ERR, "%s: Can't dump statistics, invalid stats file\n", __func__);
		return -1;
	}

	stat_fp = fopen(stat_file, "a");
	if(!stat_fp) {
		LOG(L_ERR, "%s: Couldn't open stats file %s: %s\n", __func__, stat_file,
				strerror(errno));
		return -1;
	}

	/* time stamp them since we're appending to the file */
	ts = time(NULL);
	localtime_r(&ts, &res);
	strftime(t, 255, "%c", &res);
	fprintf(stat_fp, "#### stats @ %s #####\n", t); 

	c = global_stats;
	for(i=0; i<stats_segments; i++) {
		if(dump_statistic(stat_fp, c, 1) == -1) {
			LOG(L_ERR, "Error dumping statistics for process %d\n", i);
			goto end;
		}
		c++;
	}

	fprintf(stat_fp, "## Global Stats ##\n");
	if(!g)
		g = calloc(1, sizeof(struct stats_s));
	if(!g) {
		LOG(L_ERR, "Couldn't dump global stats: %s\n", strerror(errno));
		goto end;
	}
	
	if(collect_stats(g) == -1) {
		LOG(L_ERR, "%s: Couldn't dump global stats\n", __func__);
		goto end;
	}
	if(dump_statistic(stat_fp, g, 0) == -1) {
		LOG(L_ERR, "Couldn't dump global stats\n");
		goto end;
	}
end:
	fprintf(stat_fp, "\n");
	fclose(stat_fp);

	return 0;
}

static int collect_stats(struct stats_s *s)
{
	register int i;
	register struct stats_s *c;
	if(!s) {
		LOG(L_ERR, "collect_stats(): Invalid stats pointer passed\n");
		return -1;
	}
	if(!global_stats || stats_segments == -1) {
		LOG(L_ERR, "Can't collect statistics, not initialized!!\n");
		return -1;
	}

	c = global_stats;
	memset(s, '\0', sizeof(struct stats_s));
	for(i=0; i<stats_segments; i++) {
		s->received_requests_inv += c->received_requests_inv;
		s->received_requests_ack += c->received_requests_ack;
		s->received_requests_cnc += c->received_requests_cnc;
		s->received_requests_bye += c->received_requests_bye;
		s->received_requests_other += c->received_requests_other;
		s->received_responses_1 += c->received_responses_1;
		s->received_responses_2 += c->received_responses_2;
		s->received_responses_3 += c->received_responses_3;
		s->received_responses_4 += c->received_responses_4;
		s->received_responses_5 += c->received_responses_5;
		s->received_responses_6 += c->received_responses_6;
		s->received_responses_other += c->received_responses_other;
		s->received_drops += c->received_drops;
		s->sent_requests_inv += c->sent_requests_inv;
		s->sent_requests_ack += c->sent_requests_ack;
		s->sent_requests_cnc += c->sent_requests_cnc;
		s->sent_requests_bye += c->sent_requests_bye;
		s->sent_requests_other += c->sent_requests_other;
		s->sent_responses_1 += c->sent_responses_1;
		s->sent_responses_2 += c->sent_responses_2;
		s->sent_responses_3 += c->sent_responses_3;
		s->sent_responses_4 += c->sent_responses_4;
		s->sent_responses_5 += c->sent_responses_5;
		s->sent_responses_6 += c->sent_responses_6;
		s->processed_requests += c->processed_requests;
		s->processed_responses += c->processed_responses;
		s->acc_req_time += c->acc_req_time;
		s->acc_res_time += c->acc_res_time;
		s->failed_on_send += c->failed_on_send;

		c++; /* next, please... */
	}

	return 0;
}

/*************************** SNMP Stuff ***********************/

/* ##### Registration Functions ####### */

/* Registers the handlers for:
 * - sipSummaryStatsTable
 * - sipMethodStatsTable
 * - sipStatusCodesTable
 * - sipCommonStatusCodeTable
 *
 * Returns 0 if snmp module not present, -1 on error, 1 on successful
 * registration
 */

#define reg(t) \
	if(t##_register(&f) == -1) {	\
		LOG(L_ERR, "%s: Failed registering SNMP handlers\n", func);	\
		return -1;	\
	}

int stats_register()
{
	const char *func = __FUNCTION__;
	struct stats_funcs f;

	f.reg_func = (void*) find_export("snmp_register_handler", 2, 0);
	f.new_func = (void*) find_export("snmp_new_handler", 1, 0);
	f.free_func = (void*) find_export("snmp_free_handler", 1, 0);
	if(!f.reg_func || !f.new_func || !f.free_func) {
		LOG(L_INFO, "%s: Couldn't find SNMP module\n", func);
		LOG(L_INFO, "%s: Not reporting stats through SNMP\n", func);
		return 0;
	}

	reg(sipSummaryStatsTable);
	reg(sipMethodStatsTable);
	reg(sipStatusCodesTable);

	return 0;
}

/* Receives the function used to register SNMP handlers. Returns 0
 * on success, -1 on error */
/* Registers:
 * - sipSummaryInRequests
 * - sipSummaryOutRequests
 * - sipSummaryInResponses
 * - sipSummaryOutResponses
 * => sipSummaryTotalTransactions is handled by the tm module */
static int sipSummaryStatsTable_register(const struct stats_funcs *f)
{
	register struct sip_snmp_handler *h;
	register struct sip_snmp_obj *o;
	const char *func = __FUNCTION__;

	h = f->new_func(sizeof(unsigned long));
	if(!h) {
		LOG(L_ERR, "%s: Error creating handler\n", func);
		return -1;
	}
	o = h->sip_obj;

	/* this is the same for all of our objects */
	o->type = SER_COUNTER;
	*o->value.integer = 0;	/* default value. The real one is computed on
							   request */
	o->val_len = sizeof(unsigned long);

	/* sipSummaryInRequests */
	h->on_get = collect_InReqs;
	h->on_set = h->on_end = NULL;
	if(f->reg_func("sipSummaryInRequests", h) == -1) {
		LOG(L_ERR, "%s: Error registering sipSummaryInRequests\n", func);
		f->free_func(h);
		return -1;
	}

	/* sipSummaryOutRequests */
	h->on_get = collect_OutReqs;
	if(f->reg_func("sipSummaryOutRequests", h) == -1) {
		LOG(L_ERR, "%s: Error registering sipSummaryOutRequests\n", func);
		f->free_func(h);
		return -1;
	}

	/* sipSummaryInResponses */
	h->on_get = collect_InResp;
	if(f->reg_func("sipSummaryInResponses", h) == -1) {
		LOG(L_ERR, "%s: Error registering sipSummaryInResponses\n", func);
		f->free_func(h);
		return -1;
	}
	
	/* sipSummaryOutResponses */
	h->on_get = collect_OutResp;
	if(f->reg_func("sipSummaryOutResponses", h) == -1) {
		LOG(L_ERR, "%s: Error registering sipSummaryOutResponses\n", func);
		f->free_func(h);
		return -1;
	}

	f->free_func(h);

	return 0;
}

static int sipMethodStatsTable_register(const struct stats_funcs *f)
{
	const char* objs[] = {
		"sipStatsInviteIns",
		"sipStatsInviteOuts",
		"sipStatsAckIns",
		"sipStatsAckOuts",
		"sipStatsByeIns",
		"sipStatsByeOuts",
		"sipStatsCancelIns",
		"sipStatsCancelOuts"
#if 0	/* we don't know about these */
		"sipStatsOptionsIns",
		"sipStatsOptionsOuts",
		"sipStatsRegisterIns",
		"sipStatsRegisterOuts",
		"sipStatsInfoIns",
		"sipStatsInfoOuts"
#endif
	};
	int i, num = 8;
	const char *func = __FUNCTION__;
	register struct sip_snmp_handler *h;
	register struct sip_snmp_obj *o;

	h = f->new_func(sizeof(unsigned long));
	if(!h) {
		LOG(L_ERR, "%s: Error creating handler\n", func);
		return -1;
	}
	o = h->sip_obj;
	o->type = SER_COUNTER;
	*o->value.integer = 0;
	o->val_len = sizeof(unsigned long);

	h->on_get = sipStatsMethod_handler;
	h->on_set = h->on_end = NULL;

	for(i=0; i<num; i++) {
		if(f->reg_func(objs[i], h) == -1) {
			LOG(L_ERR, "%s: Error registering %s\n", func, objs[i]);
			f->free_func(h);
			return -1;
		}
	}

	f->free_func(h);

	return 0;
}

static int sipStatusCodesTable_register(const struct stats_funcs *f)
{
	const char *objs[] = {
		"sipStatsInfoClassIns",
		"sipStatsInfoClassOuts",
		"sipStatsSuccessClassIns",
		"sipStatsSuccessClassOuts",
		"sipStatsRedirClassIns",
		"sipStatsRedirClassOuts",
		"sipStatsReqFailClassIns",
		"sipStatsReqFailClassOuts",
		"sipStatsServerFailClassIns",
		"sipStatsServerFailClassOuts",
		"sipStatsGlobalFailClassIns",
		"sipStatsGlobalFailClassOuts",
		"sipStatsOtherClassesIns",
		"sipStatsOtherClassesOuts"
	};
	int i, num = 14;
	const char *func = __FUNCTION__;
	register struct sip_snmp_handler *h;
	register struct sip_snmp_obj *o;

	h = f->new_func(sizeof(unsigned long));
	if(!h) {
		LOG(L_ERR, "%s: Error creating handler\n", func);
		return -1;
	}
	o = h->sip_obj;
	o->type = SER_COUNTER;
	*o->value.integer = 0;
	o->val_len = sizeof(unsigned long);

	h->on_get = sipStatusCodes_handler;
	h->on_set = h->on_end = NULL;

	for(i=0; i<num; i++) {
		if(f->reg_func(objs[i], h) == -1) {
			LOG(L_ERR, "%s: Error registering %s\n", func, objs[i]);
			f->free_func(h);
			return -1;
		}
	}

	f->free_func(h);

	return 0;}

/* ########################## SNMP Handlers ######################### */

/*** Handlers for sipSummaryStatsTable */
static int collect_InReqs(struct sip_snmp_obj *o, enum handler_op op)
{
	register int i;
	register struct stats_s *c;
	register unsigned long t1, t2, t3, t4, t5;
	const char *func = __FUNCTION__;

	if(!global_stats || stats_segments == -1) {
		LOG(L_ERR, "%s: Can't collect stats, they have not been initialized."
			"Did you call init_stats()?\n", func);
		return -1;
	}

	if(op != SER_GET) {
		LOG(L_ERR, "%s: Invalid handler operation passed\n", func);
		return -1;
	}

	if(!o->value.integer) {
		o->value.integer = calloc(1, sizeof(unsigned long));
		if(!o->value.integer) {
			LOG(L_ERR, "%s: %s\n", func, strerror(errno));
			return -1;
		}
	}

	c = global_stats;
	t1 = t2 = t3 = t4 = t5 = 0;
	for(i=0; i<stats_segments; i++, c++) {
		t1 += c->received_requests_inv;
		t2 += c->received_requests_ack;
		t3 += c->received_requests_cnc;
		t4 += c->received_requests_bye;
		t5 += c->received_requests_other;
	}

	*o->value.integer = t1 + t2 + t3 + t4 + t5; 
	o->val_len = sizeof(unsigned long);
	o->type = SER_COUNTER;
	
	return 0;
}

static int collect_OutReqs(struct sip_snmp_obj *o, enum handler_op op)
{
	register int i;
	register struct stats_s *c;
	register unsigned long t1, t2, t3, t4, t5;
	const char *func = __FUNCTION__;

	if(!global_stats || stats_segments == -1) {
		LOG(L_ERR, "%s: Can't collect stats, they have not been initialized."
			"Did you call init_stats()?\n", func);
		return -1;
	}

	if(op != SER_GET) {
		LOG(L_ERR, "%s: Invalid handler operation passed\n", func);
		return -1;
	}

	if(!o->value.integer) {
		o->value.integer = calloc(1, sizeof(unsigned long));
		if(!o->value.integer) {
			LOG(L_ERR, "%s: %s\n", func, strerror(errno));
			return -1;
		}
	}

	c = global_stats;
	t1 = t2 = t3 = t4 = t5 = 0;
	for(i=0; i<stats_segments; i++, c++) {
		t1 += c->sent_requests_inv;
		t2 += c->sent_requests_ack;
		t3 += c->sent_requests_cnc;
		t4 += c->sent_requests_bye;
		t5 += c->sent_requests_other;
	}

	*o->value.integer = t1 + t2 + t3 + t4 + t5; 
	o->val_len = sizeof(unsigned long);
	o->type = SER_COUNTER;
	
	return 0;
}

static int collect_InResp(struct sip_snmp_obj *o, enum handler_op op)
{
	register int i;
	register struct stats_s *c;
	register unsigned long t1, t2, t3, t4, t5, t6, t7;
	const char *func = __FUNCTION__;

	if(!global_stats || stats_segments == -1) {
		LOG(L_ERR, "%s: Can't collect stats, they have not been initialized."
			"Did you call init_stats()?\n", func);
		return -1;
	}

	if(op != SER_GET) {
		LOG(L_ERR, "%s: Invalid handler operation passed\n", func);
		return -1;
	}

	if(!o->value.integer) {
		o->value.integer = calloc(1, sizeof(unsigned long));
		if(!o->value.integer) {
			LOG(L_ERR, "%s: %s\n", func, strerror(errno));
			return -1;
		}
	}

	c = global_stats;
	t1 = t2 = t3 = t4 = t5 = t6 = t7 = 0;
	for(i=0; i<stats_segments; i++, c++) {
		t1 += c->received_responses_1;
		t2 += c->received_responses_2;
		t3 += c->received_responses_3;
		t4 += c->received_responses_4;
		t5 += c->received_responses_5;
		t6 += c->received_responses_6;
		t7 += c->received_responses_other;
	}

	*o->value.integer = t1 + t2 + t3 + t4 + t5 + t6 + t7; 
	o->val_len = sizeof(unsigned long);
	o->type = SER_COUNTER;
	
	return 0;
}

static int collect_OutResp(struct sip_snmp_obj *o, enum handler_op op)
{
	register int i;
	register struct stats_s *c;
	register unsigned long t1, t2, t3, t4, t5, t6, t7;
	const char *func = __FUNCTION__;

	if(!global_stats || stats_segments == -1) {
		LOG(L_ERR, "%s: Can't collect stats, they have not been initialized\n",
			func);
		return -1;
	}

	if(op != SER_GET) {
		LOG(L_ERR, "%s: Invalid handler operation passed\n", func);
		return -1;
	}

	if(!o->value.integer) {
		o->value.integer = calloc(1, sizeof(unsigned long));
		if(!o->value.integer) {
			LOG(L_ERR, "%s: %s\n", func, strerror(errno));
			return -1;
		}
	}

	c = global_stats;
	t1 = t2 = t3 = t4 = t5 = t6 = t7 = 0;
	for(i=0; i<stats_segments; i++, c++) {
		t1 += c->sent_responses_1;
		t2 += c->sent_responses_2;
		t3 += c->sent_responses_3;
		t4 += c->sent_responses_4;
		t5 += c->sent_responses_5;
		t6 += c->sent_responses_6;
		/* XXX: Not in stats struct 
		t7 += c->sent_responses_other;
		*/
	}

	*o->value.integer = t1 + t2 + t3 + t4 + t5 + t6 + t7; 
	o->val_len = sizeof(unsigned long);
	o->type = SER_COUNTER;
	
	return 0;
}

/***** Handlers for sipMethodStatsTable ******/
/* Collects the specified stat and puts the result in total. s defines
 * the starting point in the stats array, normally global_stats */
#define collect_this_stat(stat, total, s) \
	for(i=0; i<stats_segments; i++)	\
		total += s++->stat;

static int sipStatsMethod_handler(struct sip_snmp_obj *o, enum handler_op op)
{
	register struct stats_s *c;
	register unsigned long total;
	register int i;
	const char *func = __FUNCTION__;

	if(!o) {
		LOG(L_ERR, "%s: Invalid sip SNMP object passed\n", func);
		return -1;
	}

	if(!global_stats || stats_segments == -1) {
		LOG(L_ERR, "%s: Can't collect stats, they have not been initialized\n",
			func);
		return -1;
	}

	if(op != SER_GET) {
		LOG(L_ERR, "%s: Invalid handler operation passed\n", func);
		return -1;
	}

	if(!o->value.integer) {
		o->value.integer = calloc(1, sizeof(unsigned long));
		if(!o->value.integer) {
			LOG(L_ERR, "%s: %s\n", func, strerror(errno));
			return -1;
		}
	}

	c = global_stats;
	total = 0;
	switch(o->col) {
		/* these definitions are taken from sipMethodStatsHandler */
		case COLUMN_SIPSTATSINVITEINS: 
			collect_this_stat(received_requests_inv, total, c);
			break;
		case COLUMN_SIPSTATSINVITEOUTS: 
			collect_this_stat(sent_requests_inv, total, c);
			break;
		case COLUMN_SIPSTATSACKINS: 
			collect_this_stat(received_requests_ack, total, c);
			break;
		case COLUMN_SIPSTATSACKOUTS: 
			collect_this_stat(sent_requests_ack, total, c);
			break;
		case COLUMN_SIPSTATSBYEINS: 
			collect_this_stat(received_requests_bye, total, c);
			break;
		case COLUMN_SIPSTATSBYEOUTS: 
			collect_this_stat(sent_requests_bye, total, c);
			break;
		case COLUMN_SIPSTATSCANCELINS: 
			collect_this_stat(received_requests_cnc, total, c);
			break;
		case COLUMN_SIPSTATSCANCELOUTS: 
			collect_this_stat(sent_requests_cnc, total, c);
			break;
		/* ser doesn't have notion for these. We don't
		 * register them with snmp. Here just as remainder */
#if 0
		case COLUMN_SIPSTATSOPTIONSINS:
		case COLUMN_SIPSTATSOPTIONSOUTS:
		case COLUMN_SIPSTATSREGISTERINS:
		case COLUMN_SIPSTATSREGISTEROUTS:
		case COLUMN_SIPSTATSINFOINS:
		case COLUMN_SIPSTATSINFOOUTS:
			break;
#endif
	}

	*o->value.integer = total;
	o->val_len = sizeof(unsigned long);
	o->type = SER_COUNTER;

	return 0;
}

static int sipStatusCodes_handler(struct sip_snmp_obj *o, enum handler_op op)
{
	register struct stats_s *c;
	register unsigned long total;
	register int i;
	const char *func = __FUNCTION__;

	if(!o) {
		LOG(L_ERR, "%s: Invalid sip SNMP object passed\n", func);
		return -1;
	}

	if(!global_stats || stats_segments == -1) {
		LOG(L_ERR, "%s: Can't collect stats, they have not been initialized\n",
			func);
		return -1;
	}

	if(op != SER_GET) {
		LOG(L_ERR, "%s: Invalid handler operation passed\n", func);
		return -1;
	}

	if(!o->value.integer) {
		o->value.integer = calloc(1, sizeof(unsigned long));
		if(!o->value.integer) {
			LOG(L_ERR, "%s: %s\n", func, strerror(errno));
			return -1;
		}
	}

	c = global_stats;
	total = 0;
	switch(o->col) {
		case COLUMN_SIPSTATSINFOCLASSINS:
			collect_this_stat(received_responses_1, total, c);
			break;
		case COLUMN_SIPSTATSINFOCLASSOUTS:
			collect_this_stat(sent_responses_1, total, c);
			break;
		case COLUMN_SIPSTATSSUCCESSCLASSINS:
			collect_this_stat(received_responses_2, total, c);
			break;
		case COLUMN_SIPSTATSSUCCESSCLASSOUTS:
			collect_this_stat(sent_responses_2, total, c);
			break;
		case COLUMN_SIPSTATSREDIRCLASSINS:
			collect_this_stat(received_responses_3, total, c);
			break;
		case COLUMN_SIPSTATSREDIRCLASSOUTS:
			collect_this_stat(sent_responses_3, total, c);
			break;
		case COLUMN_SIPSTATSREQFAILCLASSINS:
			collect_this_stat(received_responses_4, total, c);
			break;
		case COLUMN_SIPSTATSREQFAILCLASSOUTS:
			collect_this_stat(sent_responses_4, total, c);
			break;
		case COLUMN_SIPSTATSSERVERFAILCLASSINS:
			collect_this_stat(received_responses_5, total, c);
			break;
		case COLUMN_SIPSTATSSERVERFAILCLASSOUTS:
			collect_this_stat(sent_responses_5, total, c);
			break;
		case COLUMN_SIPSTATSGLOBALFAILCLASSINS:
			collect_this_stat(received_responses_6, total, c);
			break;
		case COLUMN_SIPSTATSGLOBALFAILCLASSOUTS:
			collect_this_stat(sent_responses_6, total, c);
			break;
		case COLUMN_SIPSTATSOTHERCLASSESINS:
			collect_this_stat(received_responses_other, total, c);
			break;
		case COLUMN_SIPSTATSOTHERCLASSESOUTS:
			/* FIXME: For some reason this is not defined in
			 * struct stats_s... */
			/* collect_this_stat(sent_responses_other, total, c); */
			total = 0;
			break;
	}

	*o->value.integer = total;
	o->val_len = sizeof(unsigned long);
	o->type = SER_COUNTER;

	return 0;
}

#endif<|MERGE_RESOLUTION|>--- conflicted
+++ resolved
@@ -34,11 +34,7 @@
 
 /*!
  * \file
-<<<<<<< HEAD
- * \brief SIP-router core :: 
-=======
  * \brief SIP-router core :: Stats reporting code
->>>>>>> d8990997
  * \ingroup core
  * Module: \ref core
  */
