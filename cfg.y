--- conflicted
+++ resolved
@@ -88,16 +88,13 @@
  * 2007-11-28  added TCP_OPT_{FD_CACHE, DEFER_ACCEPT, DELAYED_ACK, SYNCNT,
  *              LINGER2, KEEPALIVE, KEEPIDLE, KEEPINTVL, KEEPCNT} (andrei)
  * 2008-01-24  added cfg_var definition (Miklos)
-<<<<<<< HEAD
  * 2008-11-18  support for variable parameter module functions (andrei)
  * 2007-12-03  support for generalised lvalues and rvalues:
  *               lval=rval_expr, where lval=avp|pvar  (andrei)
  * 2007-12-06  expression are now evaluated in terms of rvalues;
  *             NUMBER is now always positive; cleanup (andrei)
  * 2009-01-26  case/switch() support (andrei)
-=======
  * 2009-03-10  added SET_USERPHONE action (Miklos)
->>>>>>> 0051630c
 */
 
 %{
