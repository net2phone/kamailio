/* $Id$
 *
 * Copyright (C) 2009 Sippy Software, Inc., http://www.sippysoft.com
 *
 * This file is part of SIP-Router, a free SIP server.
 *
 * SIP-Router is free software; you can redistribute it and/or modify
 * it under the terms of the GNU General Public License as published by
 * the Free Software Foundation; either version 2 of the License, or
 * (at your option) any later version
 *
 * SIP-Router is distributed in the hope that it will be useful,
 * but WITHOUT ANY WARRANTY; without even the implied warranty of
 * MERCHANTABILITY or FITNESS FOR A PARTICULAR PURPOSE.  See the
 * GNU General Public License for more details.
 *
 * You should have received a copy of the GNU General Public License
 * along with this program; if not, write to the Free Software
 * Foundation, Inc., 59 Temple Place, Suite 330, Boston, MA  02111-1307  USA
 *
*/

#include "../../action.h"
#include "../../mem/mem.h"
#include "../../sr_module.h"
#include "../../parser/msg_parser.h"

#include <Python.h>
#include "structmember.h"

#ifndef Py_TYPE
#define Py_TYPE(ob)               (((PyObject*)(ob))->ob_type)
#endif

typedef struct {
    PyObject_HEAD
    struct sip_msg *msg;
} msgobject;

static PyTypeObject MSGtype;

#define is_msgobject(v)         ((v)->ob_type == &MSGtype)

msgobject *
newmsgobject(struct sip_msg *msg)
{
    msgobject *msgp;

    msgp = PyObject_New(msgobject, &MSGtype);
    if (msgp == NULL)
        return NULL;

    msgp->msg = msg;
    return msgp;
}

void
msg_invalidate(msgobject *self)
{

    self->msg = NULL;
}

static void
msg_dealloc(msgobject *msgp)
{

    PyObject_Del(msgp);
}

static PyObject *
msg_copy(msgobject *self)
{
    msgobject *msgp;

    if ((msgp = newmsgobject(self->msg)) == NULL)
        return NULL;

    return (PyObject *)msgp;
}

static PyObject *
msg_rewrite_ruri(msgobject *self, PyObject *args)
{
    char *ruri;
    struct action act;
    struct run_act_ctx ra_ctx;

    if (self->msg == NULL) {
        PyErr_SetString(PyExc_RuntimeError, "self->msg is NULL");
        Py_INCREF(Py_None);
        return Py_None;
    }

    if ((self->msg->first_line).type != SIP_REQUEST) {
        PyErr_SetString(PyExc_RuntimeError, "Not a request message - "
          "rewrite is not possible.\n");
        Py_INCREF(Py_None);
        return Py_None;
    }

    if(!PyArg_ParseTuple(args, "s:rewrite_ruri", &ruri))
        return NULL;

    memset(&act, '\0', sizeof(act));

    act.type = SET_URI_T;
    act.val[0].type = STR_ST;
    act.val[0].u.str.s = ruri;
    act.val[0].u.str.len = strlen(ruri);

    init_run_actions_ctx(&ra_ctx);
    if (do_action(&ra_ctx, &act, self->msg) < 0) {
        LM_ERR("Error in do_action\n");
        PyErr_SetString(PyExc_RuntimeError, "Error in do_action\n");
    }

    Py_INCREF(Py_None);
    return Py_None;
}

static PyObject *
msg_set_dst_uri(msgobject *self, PyObject *args)
{
    str ruri;

    if (self->msg == NULL) {
        PyErr_SetString(PyExc_RuntimeError, "self->msg is NULL");
        Py_INCREF(Py_None);
        return Py_None;
    }

    if ((self->msg->first_line).type != SIP_REQUEST) {
        PyErr_SetString(PyExc_RuntimeError, "Not a request message - "
          "set destination is not possible.\n");
        Py_INCREF(Py_None);
        return Py_None;
    }

    if(!PyArg_ParseTuple(args, "s:set_dst_uri", &ruri.s))
        return NULL;

    ruri.len = strlen(ruri.s);

    if (set_dst_uri(self->msg, &ruri) < 0) {
        LM_ERR("Error in set_dst_uri\n");
        PyErr_SetString(PyExc_RuntimeError, "Error in set_dst_uri\n");
    }
    /* dst_uri changes, so it makes sense to re-use the current uri for
       forking */
    ruri_mark_new(); /* re-use uri for serial forking */

    Py_INCREF(Py_None);
    return Py_None;
}

static PyObject *
msg_getHeader(msgobject *self, PyObject *args)
{
    struct hdr_field *hf;
    str hname, *hbody;

    if (self->msg == NULL) {
        PyErr_SetString(PyExc_RuntimeError, "self->msg is NULL");
        Py_INCREF(Py_None);
        return Py_None;
    }

    if(!PyArg_ParseTuple(args, "s:getHeader", &hname.s))
        return NULL;
    hname.len = strlen(hname.s);

    parse_headers(self->msg, ~0, 0);
    hbody = NULL;
    for (hf = self->msg->headers; hf != NULL; hf = hf->next) {
        if (hname.len == hf->name.len &&
          strncasecmp(hname.s, hf->name.s, hname.len) == 0) {
            hbody = &(hf->body);
            break;
        }
    }

    if (hbody == NULL) {
        Py_INCREF(Py_None);
        return Py_None;
    }

    return PyString_FromStringAndSize(hbody->s, hbody->len);
}

static PyObject *
msg_call_function(msgobject *self, PyObject *args)
{
    int i, rval;
    char *fname, *arg1, *arg2;
    sr31_cmd_export_t* fexport;
    struct action *act;
    struct run_act_ctx ra_ctx;
    unsigned mod_ver;

    if (self->msg == NULL) {
        PyErr_SetString(PyExc_RuntimeError, "self->msg is NULL");
        Py_INCREF(Py_None);
        return Py_None;
    }

    i = PySequence_Size(args);
    if (i < 1 || i > 3) {
        PyErr_SetString(PyExc_RuntimeError, "call_function() should " \
          "have from 1 to 3 arguments");
        Py_INCREF(Py_None);
        return Py_None;
    }

    if(!PyArg_ParseTuple(args, "s|ss:call_function", &fname, &arg1, &arg2))
        return NULL;

    fexport = find_export_record(fname, i - 1, 0, &mod_ver);
    if (fexport == NULL) {
        PyErr_SetString(PyExc_RuntimeError, "no such function");
        Py_INCREF(Py_None);
        return Py_None;
    }

    act = mk_action(MODULE2_T, 4 /* number of (type, value) pairs */,
                    MODEXP_ST, fexport, /* function */
                    NUMBER_ST, 2,       /* parameter number */
                    STRING_ST, arg1,    /* param. 1 */
                    STRING_ST, arg2     /* param. 2 */
                   );

    if (act == NULL) {
        PyErr_SetString(PyExc_RuntimeError,
          "action structure could not be created");
        Py_INCREF(Py_None);
        return Py_None;
    }

    if (fexport->fixup != NULL) {
        if (i >= 3) {
<<<<<<< HEAD
            rval = fexport->v1.fixup(&(act->val[3].u.data), 2);
=======
            rval = fexport->fixup(&(act->val[2].u.data), 2);
>>>>>>> c06ba275
            if (rval < 0) {
                PyErr_SetString(PyExc_RuntimeError, "Error in fixup (2)");
                Py_INCREF(Py_None);
                return Py_None;
            }
            act->val[3].type = MODFIXUP_ST;
        }
        if (i >= 2) {
<<<<<<< HEAD
            rval = fexport->v1.fixup(&(act->val[2].u.data), 1);
=======
            rval = fexport->fixup(&(act->val[1].u.data), 1);
>>>>>>> c06ba275
            if (rval < 0) {
                PyErr_SetString(PyExc_RuntimeError, "Error in fixup (1)");
                Py_INCREF(Py_None);
                return Py_None;
            }
            act->val[2].type = MODFIXUP_ST;
        }
        if (i == 1) {
            rval = fexport->fixup(0, 0);
            if (rval < 0) {
                PyErr_SetString(PyExc_RuntimeError, "Error in fixup (0)");
                Py_INCREF(Py_None);
                return Py_None;
            }
        }
    }

    init_run_actions_ctx(&ra_ctx);
    rval = do_action(&ra_ctx, act, self->msg);

    if ((act->val[3].type == MODFIXUP_ST) && (act->val[3].u.data)) {
       pkg_free(act->val[3].u.data);
    }

    if ((act->val[2].type == MODFIXUP_ST) && (act->val[2].u.data)) {
        pkg_free(act->val[2].u.data);
    }

    pkg_free(act);

    return PyInt_FromLong(rval);
}

PyDoc_STRVAR(copy_doc,
"copy() -> msg object\n\
\n\
Return a copy (``clone'') of the msg object.");

static PyMethodDef msg_methods[] = {
    {"copy",          (PyCFunction)msg_copy,          METH_NOARGS,  copy_doc},
    {"rewrite_ruri",  (PyCFunction)msg_rewrite_ruri,  METH_VARARGS,
      "Rewrite Request-URI."},
    {"set_dst_uri",   (PyCFunction)msg_set_dst_uri,   METH_VARARGS,
      "Set destination URI."},
    {"getHeader",     (PyCFunction)msg_getHeader,     METH_VARARGS,
      "Get SIP header field by name."},
    {"call_function", (PyCFunction)msg_call_function, METH_VARARGS,
      "Invoke function exported by the other module."},
    {NULL, NULL, 0, NULL}                              /* sentinel */
};

static PyObject *
msg_getType(msgobject *self, PyObject *unused)
{
    const char *rval;

    if (self->msg == NULL) {
        PyErr_SetString(PyExc_RuntimeError, "self->msg is NULL");
        Py_INCREF(Py_None);
        return Py_None;
    }

    switch ((self->msg->first_line).type) {
    case SIP_REQUEST:
       rval = "SIP_REQUEST";
       break;

    case SIP_REPLY:
       rval = "SIP_REPLY";
       break;

    default:
       /* Shouldn't happen */
       abort();
    }
    return PyString_FromString(rval);
}

static PyObject *
msg_getMethod(msgobject *self, PyObject *unused)
{
    str *rval;

    if (self->msg == NULL) {
        PyErr_SetString(PyExc_RuntimeError, "self->msg is NULL");
        Py_INCREF(Py_None);
        return Py_None;
    }

    if ((self->msg->first_line).type != SIP_REQUEST) {
        PyErr_SetString(PyExc_RuntimeError, "Not a request message - "
          "no method available.\n");
        Py_INCREF(Py_None);
        return Py_None;
    }
    rval = &((self->msg->first_line).u.request.method);
    return PyString_FromStringAndSize(rval->s, rval->len);
}

static PyObject *
msg_getStatus(msgobject *self, PyObject *unused)
{
    str *rval;

    if (self->msg == NULL) {
        PyErr_SetString(PyExc_RuntimeError, "self->msg is NULL");
        Py_INCREF(Py_None);
        return Py_None;
    }

    if ((self->msg->first_line).type != SIP_REPLY) {
        PyErr_SetString(PyExc_RuntimeError, "Not a non-reply message - "
          "no status available.\n");
        Py_INCREF(Py_None);
        return Py_None;
    }

    rval = &((self->msg->first_line).u.reply.status);
    return PyString_FromStringAndSize(rval->s, rval->len);
}

static PyObject *
msg_getRURI(msgobject *self, PyObject *unused)
{
    str *rval;

    if (self->msg == NULL) {
        PyErr_SetString(PyExc_RuntimeError, "self->msg is NULL");
        Py_INCREF(Py_None);
        return Py_None;
    }

    if ((self->msg->first_line).type != SIP_REQUEST) {
        PyErr_SetString(PyExc_RuntimeError, "Not a request message - "
          "RURI is not available.\n");
        Py_INCREF(Py_None);
        return Py_None;
    }

    rval = &((self->msg->first_line).u.request.uri);
    return PyString_FromStringAndSize(rval->s, rval->len);
}

static PyObject *
msg_get_src_address(msgobject *self, PyObject *unused)
{
    PyObject *src_ip, *src_port, *pyRval;

    if (self->msg == NULL) {
        PyErr_SetString(PyExc_RuntimeError, "self->msg is NULL");
        Py_INCREF(Py_None);
        return Py_None;
    }

    src_ip = PyString_FromString(ip_addr2a(&self->msg->rcv.src_ip));
    if (src_ip == NULL) {
        Py_INCREF(Py_None);
        return Py_None;
    }

    src_port = PyInt_FromLong(self->msg->rcv.src_port);
    if (src_port == NULL) {
        Py_DECREF(src_ip);
        Py_INCREF(Py_None);
        return Py_None;
    }

    pyRval = PyTuple_Pack(2, src_ip, src_port);
    Py_DECREF(src_ip);
    Py_DECREF(src_port);
    if (pyRval == NULL) {
        Py_INCREF(Py_None);
        return Py_None;
    }

    return pyRval;
}

static PyObject *
msg_get_dst_address(msgobject *self, PyObject *unused)
{
    PyObject *dst_ip, *dst_port, *pyRval;

    if (self->msg == NULL) {
        PyErr_SetString(PyExc_RuntimeError, "self->msg is NULL");
        Py_INCREF(Py_None);
        return Py_None;
    }

    dst_ip = PyString_FromString(ip_addr2a(&self->msg->rcv.dst_ip));
    if (dst_ip == NULL) {
        Py_INCREF(Py_None);
        return Py_None;
    }

    dst_port = PyInt_FromLong(self->msg->rcv.dst_port);
    if (dst_port == NULL) {
        Py_DECREF(dst_ip);
        Py_INCREF(Py_None);
        return Py_None;
    }

    pyRval = PyTuple_Pack(2, dst_ip, dst_port);
    Py_DECREF(dst_ip);
    Py_DECREF(dst_port);
    if (pyRval == NULL) {
        Py_INCREF(Py_None);
        return Py_None;
    }

    return pyRval;
}

static PyGetSetDef msg_getseters[] = {
    {"Type",
     (getter)msg_getType, NULL, NULL,
     "Get message type - \"SIP_REQUEST\" or \"SIP_REPLY\"."},
    {"Method",
     (getter)msg_getMethod, NULL, NULL,
     "Get SIP method name."},
    {"Status",
     (getter)msg_getStatus, NULL, NULL,
     "Get SIP status code string."},
    {"RURI",
     (getter)msg_getRURI, NULL, NULL,
     "Get SIP Request-URI."},
    {"src_address",
     (getter)msg_get_src_address, NULL, NULL,
     "Get (IP, port) tuple representing source address of the message."},
    {"dst_address",
     (getter)msg_get_dst_address, NULL, NULL,
     "Get (IP, port) tuple representing destination address of the message."},
    {NULL, NULL, NULL, NULL, NULL}  /* Sentinel */
};

static PyTypeObject MSGtype = {
#if PY_MAJOR_VERSION == 2 && PY_MINOR_VERSION >= 6
    PyVarObject_HEAD_INIT(NULL, 0)
#else
    PyObject_HEAD_INIT(NULL)
    0,                        /*ob_size*/
#endif
    "Router.msg",             /*tp_name*/
    sizeof(msgobject),        /*tp_size*/
    0,                        /*tp_itemsize*/
    /* methods */
    (destructor)msg_dealloc,  /*tp_dealloc*/
    0,                        /*tp_print*/
    0,                        /*tp_getattr*/
    0,                        /*tp_setattr*/
    0,                        /*tp_compare*/
    0,                        /*tp_repr*/
    0,                        /*tp_as_number*/
    0,                        /*tp_as_sequence*/
    0,                        /*tp_as_mapping*/
    0,                        /*tp_hash*/
    0,                        /*tp_call*/
    0,                        /*tp_str*/
    0,                        /*tp_getattro*/
    0,                        /*tp_setattro*/
    0,                        /*tp_as_buffer*/
    Py_TPFLAGS_DEFAULT,       /*tp_flags*/
    0,                        /*tp_doc*/
    0,                        /*tp_traverse*/
    0,                        /*tp_clear*/
    0,                        /*tp_richcompare*/
    0,                        /*tp_weaklistoffset*/
    0,                        /*tp_iter*/
    0,                        /*tp_iternext*/
    msg_methods,              /*tp_methods*/
    0,                        /*tp_members*/
    msg_getseters,            /*tp_getset*/
};

int
python_msgobj_init(void)
{

    Py_TYPE(&MSGtype) = &PyType_Type;
    if (PyType_Ready(&MSGtype) < 0)
        return -1;
    return 0;
}<|MERGE_RESOLUTION|>--- conflicted
+++ resolved
@@ -238,11 +238,7 @@
 
     if (fexport->fixup != NULL) {
         if (i >= 3) {
-<<<<<<< HEAD
-            rval = fexport->v1.fixup(&(act->val[3].u.data), 2);
-=======
-            rval = fexport->fixup(&(act->val[2].u.data), 2);
->>>>>>> c06ba275
+            rval = fexport->fixup(&(act->val[3].u.data), 2);
             if (rval < 0) {
                 PyErr_SetString(PyExc_RuntimeError, "Error in fixup (2)");
                 Py_INCREF(Py_None);
@@ -251,11 +247,7 @@
             act->val[3].type = MODFIXUP_ST;
         }
         if (i >= 2) {
-<<<<<<< HEAD
-            rval = fexport->v1.fixup(&(act->val[2].u.data), 1);
-=======
-            rval = fexport->fixup(&(act->val[1].u.data), 1);
->>>>>>> c06ba275
+            rval = fexport->fixup(&(act->val[2].u.data), 1);
             if (rval < 0) {
                 PyErr_SetString(PyExc_RuntimeError, "Error in fixup (1)");
                 Py_INCREF(Py_None);
