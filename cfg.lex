/*
 * $Id$
 *
 * scanner for cfg files
 *
 * Copyright (C) 2001-2003 FhG Fokus
 *
 * This file is part of ser, a free SIP server.
 *
 * ser is free software; you can redistribute it and/or modify
 * it under the terms of the GNU General Public License as published by
 * the Free Software Foundation; either version 2 of the License, or
 * (at your option) any later version
 *
 * For a license to use the ser software under conditions
 * other than those described here, or to purchase support for this
 * software, please contact iptel.org by e-mail at the following addresses:
 *    info@iptel.org
 *
 * ser is distributed in the hope that it will be useful,
 * but WITHOUT ANY WARRANTY; without even the implied warranty of
 * MERCHANTABILITY or FITNESS FOR A PARTICULAR PURPOSE.  See the
 * GNU General Public License for more details.
 *
 * You should have received a copy of the GNU General Public License
 * along with this program; if not, write to the Free Software
 * Foundation, Inc., 59 Temple Place, Suite 330, Boston, MA  02111-1307  USA
 *
 * History:
 * -------
 *  2003-01-29  src_port added (jiri)
 *  2003-01-23  mhomed added (jiri)
 *  2003-03-19  replaced all the mallocs/frees w/ pkg_malloc/pkg_free (andrei)
 *  2003-04-01  added dst_port, proto (tcp, udp, tls), af(inet, inet6) (andrei)
 *  2003-04-05  s/reply_route/failure_route, onreply_route introduced (jiri)
 *  2003-04-12  added force_rport, chdir and wdir (andrei)
 *  2003-04-22  strip_tail added (jiri)
 *  2003-07-03  tls* (disable, certificate, private_key, ca_list, verify,
 *               require_certificate added (andrei)
 *  2003-07-06  more tls config. vars added: tls_method, tls_port_no (andrei)
 *  2003-10-02  added {,set_}advertised_{address,port} (andrei)
 *  2003-10-07  added hex and octal numbers support (andrei)
 *  2003-10-10  replaced len_gt w/ msg:len (andrei)
 *  2003-10-13  added fifo_dir (andrei)
 *  2003-10-28  added tcp_accept_aliases (andrei)
 *  2003-11-29  added {tcp_send, tcp_connect, tls_*}_timeout (andrei)
 *  2004-03-30  added DISABLE_CORE and OPEN_FD_LIMIT (andrei)
 *  2004-04-28  added sock_mode (replaces fifo_mode), sock_user &
 *               sock_group  (andrei)
 *  2004-05-03  applied multicast support patch from janakj
 *              added MCAST_TTL (andrei)
 *  2004-10-08  more escapes: \", \xHH, \nnn and minor optimizations (andrei)
 *  2004-10-19  added FROM_URI and TO_URI (andrei)
 *  2004-11-30  added force_send_socket
 *  2005-07-08  added tcp_connection_lifetime, tcp_poll_method,
 *               tcp_max_connections (andrei)
 *  2005-07-11  added dns_retr_{time,no}, dns_servers_no, dns_use_search_list,
 *              dns_try_ipv6 (andrei)
 *  2005-12-11  added onsend_route, snd_{ip,port,proto,af},
 *              to_{ip,port} (andrei)
 *  2005-12-12  separated drop, exit, break, return, added RETCODE (andrei)
 *  2005-12-19  select framework (mma)
 *  2006-09-11  added dns cache (use, flags, ttls, mem ,gc) & dst blacklist
 *              options (andrei)
 *  2006-10-13  added STUN_ALLOW_STUN, STUN_ALLOW_FP, STUN_REFRESH_INTERVAL
 *              (vlada)
 *  2007-06-07  added SHM_FORCE_ALLOC, MLOCK_PAGES, REAL_TIME, RT_PRIO,
 *              RT_POLICY, RT_TIMER1_PRIO, RT_TIMER1_POLICY, RT_TIMER2_PRIO,
 *              RT_TIMER2_POLICY (andrei)
 *  2007-06-16  added DNS_SRV_LB, DNS_TRY_NAPTR (andrei)
 *  2007-06-18  added DNS_{UDP,TCP,TLS}_PREF (andrei)
 *  2007-09-10  introduced phone2tel option which allows NOT to consider
 *              user=phone URIs as TEL URIs (jiri)
 *  2007-10-10  added DNS_SEARCH_FMATCH (mma)
 *  2007-11-28  added TCP_OPT_{FD_CACHE, DEFER_ACCEPT, DELAYED_ACK, SYNCNT,
 *              LINGER2, KEEPALIVE, KEEPIDLE, KEEPINTVL, KEEPCNT} (andrei)
 *  2008-01-24  added CFG_DESCRIPTION used by cfg_var (Miklos)
 *  2008-11-28  added support for kamailio pvars and avp/pvar guessing (andrei)
 *  2008-12-11  added support for "string1" "string2" (andrei)
 *  2009-03-10  added SET_USERPHONE action (Miklos)
 *  2009-04-24  addd strlen, strempty and defined operators (andrei)
*/


%{
	#include "dprint.h"
	#include "globals.h"
	#include "mem/mem.h"
	#include <string.h>
	#include <stdlib.h>
	#include "ip_addr.h"
	#include "usr_avp.h"
	#include "select.h"
	#include "cfg.tab.h"
	#include "sr_compat.h"

	/* states */
	#define INITIAL_S		0
	#define COMMENT_S		1
	#define COMMENT_LN_S	        2
	#define STRING_S		3
	#define ATTR_S                  4  /* avp/attr */
	#define SELECT_S                5
	#define AVP_PVAR_S              6  /* avp or pvar */
	#define PVAR_P_S                7  /* pvar: $(...)  or $foo(...)*/
	#define PVARID_S                8  /* $foo.bar...*/
	#define STR_BETWEEN_S		9

	#define STR_BUF_ALLOC_UNIT	128
	struct str_buf{
		char* s;
		char* crt;
		int left;
	};


	static int comment_nest=0;
	static int p_nest=0;
	static int state=0, old_state=0, old_initial=0;
	static struct str_buf s_buf;
	int line=1;
	int column=1;
	int startcolumn=1;
<<<<<<< HEAD
	int startline=1;
	static int ign_lines=0;
	static int ign_columns=0;
=======
	char* yy_number_str=0; /* str correspondent for the current NUMBER token */
>>>>>>> f9276a5b

	static char* addchar(struct str_buf *, char);
	static char* addstr(struct str_buf *, char*, int);
	static void count();
	static void count_more();
	static void count_ignore();


%}

/* start conditions */
%x STRING1 STRING2 STR_BETWEEN COMMENT COMMENT_LN ATTR SELECT AVP_PVAR PVAR_P 
%x PVARID

/* config script types : #!SER  or #!KAMAILIO or #!MAX_COMPAT */
SER_CFG			SER
KAMAILIO_CFG	KAMAILIO|OPENSER
MAXCOMPAT_CFG	MAXCOMPAT|ALL

/* action keywords */
FORWARD	forward
FORWARD_TCP	forward_tcp
FORWARD_UDP	forward_udp
FORWARD_TLS	forward_tls
FORWARD_SCTP	forward_sctp
DROP	"drop"
EXIT	"exit"
RETURN	"return"
BREAK	"break"
SEND	send
SEND_TCP	send_tcp
LOG		log
ERROR	error
ROUTE	route
ROUTE_FAILURE failure_route
ROUTE_ONREPLY onreply_route
ROUTE_BRANCH branch_route
ROUTE_SEND onsend_route
ROUTE_EVENT event_route
EXEC	exec
FORCE_RPORT		"force_rport"|"add_rport"
FORCE_TCP_ALIAS		"force_tcp_alias"|"add_tcp_alias"
UDP_MTU		"udp_mtu"
UDP_MTU_TRY_PROTO	"udp_mtu_try_proto"
SETFLAG		setflag
RESETFLAG	resetflag
ISFLAGSET	isflagset
FLAGS_DECL	"flags"|"bool"
SETAVPFLAG	setavpflag
RESETAVPFLAG	resetavpflag
ISAVPFLAGSET	isavpflagset
AVPFLAGS_DECL	avpflags
SET_HOST		"rewritehost"|"sethost"|"seth"
SET_HOSTPORT	"rewritehostport"|"sethostport"|"sethp"
SET_HOSTPORTTRANS	"rewritehostporttrans"|"sethostporttrans"|"sethpt"
SET_USER		"rewriteuser"|"setuser"|"setu"
SET_USERPASS	"rewriteuserpass"|"setuserpass"|"setup"
SET_PORT		"rewriteport"|"setport"|"setp"
SET_URI			"rewriteuri"|"seturi"
REVERT_URI		"revert_uri"
PREFIX			"prefix"
STRIP			"strip"
STRIP_TAIL		"strip_tail"
SET_USERPHONE		"userphone"
APPEND_BRANCH	"append_branch"
IF				"if"
ELSE			"else"
SET_ADV_ADDRESS	"set_advertised_address"
SET_ADV_PORT	"set_advertised_port"
FORCE_SEND_SOCKET	"force_send_socket"
SWITCH			"switch"
CASE			"case"
DEFAULT			"default"
WHILE			"while"

/*ACTION LVALUES*/
URIHOST			"uri:host"
URIPORT			"uri:port"

MAX_LEN			"max_len"


/* condition keywords */
METHOD	method
/* hack -- the second element in first line is referable
   as either uri or status; it only would makes sense to
   call it "uri" from route{} and status from onreply_route{}
*/
URI		"uri"|"status"
FROM_URI	"from_uri"
TO_URI		"to_uri"
SRCIP	src_ip
SRCPORT	src_port
DSTIP	dst_ip
DSTPORT	dst_port
SNDIP	snd_ip
SNDPORT	snd_port
SNDPROTO	snd_proto|to_proto
SNDAF		snd_af|to_af
TOIP	to_ip
TOPORT	to_port
PROTO	proto
AF		af
MYSELF	myself
MSGLEN			"msg:len"
RETCODE	\$\?|\$retcode
/* operators */
EQUAL	=
EQUAL_T	==
GT	>
LT	<
GTE	>=
LTE	<=
DIFF	!=
MATCH	=~
ADDEQ     "+="
NOT		!|"not"
LOG_AND		"and"|"&&"
BIN_AND         "&"
LOG_OR		"or"|"||"
BIN_OR          "|"
PLUS	"+"
MINUS	"-"
MODULO	"mod"
STRLEN	"strlen"
STREMPTY	"strempty"
DEFINED		"defined"
STREQ	eq
INTEQ	ieq
STRDIFF	ne
INTDIFF	ine
INTCAST	\(int\)
STRCAST \(str\)

/* Attribute specification */
ATTR_MARK   "%"
VAR_MARK    "$"
SELECT_MARK  "@"
ATTR_FROM         "f"
ATTR_TO           "t"
ATTR_FROMURI      "fr"
ATTR_TOURI       "tr"
ATTR_FROMUSER     "fu"
ATTR_TOUSER       "tu"
ATTR_FROMDOMAIN   "fd"
ATTR_TODOMAIN     "td"
ATTR_GLOBAL       "g"

/* avp prefix */
AVP_PREF	(([ft][rud]?)|g)\.

/* config vars. */
DEBUG	debug
FORK	fork
LOGSTDERROR	log_stderror
LOGFACILITY	log_facility
LISTEN		listen
ALIAS		alias
SR_AUTO_ALIASES	auto_aliases
DNS		 dns
REV_DNS	 rev_dns
DNS_TRY_IPV6	dns_try_ipv6
DNS_TRY_NAPTR	dns_try_naptr
DNS_SRV_LB		dns_srv_lb|dns_srv_loadbalancing
DNS_UDP_PREF	dns_udp_pref|dns_udp_preference
DNS_TCP_PREF	dns_tcp_pref|dns_tcp_preference
DNS_TLS_PREF	dns_tls_pref|dns_tls_preference
DNS_SCTP_PREF	dns_sctp_pref|dns_sctp_preference
DNS_RETR_TIME	dns_retr_time
DNS_RETR_NO		dns_retr_no
DNS_SERVERS_NO	dns_servers_no
DNS_USE_SEARCH	dns_use_search_list
DNS_SEARCH_FMATCH	dns_search_full_match
/* dns cache */
DNS_CACHE_INIT	dns_cache_init
DNS_USE_CACHE	use_dns_cache
DNS_USE_FAILOVER	use_dns_failover
DNS_CACHE_FLAGS		dns_cache_flags
DNS_CACHE_NEG_TTL	dns_cache_negative_ttl
DNS_CACHE_MIN_TTL	dns_cache_min_ttl
DNS_CACHE_MAX_TTL	dns_cache_max_ttl
DNS_CACHE_MEM		dns_cache_mem
DNS_CACHE_GC_INT	dns_cache_gc_interval
DNS_CACHE_DEL_NONEXP	dns_cache_del_nonexp|dns_cache_delete_nonexpired
/* blacklist */
DST_BLST_INIT	dst_blacklist_init
USE_DST_BLST		use_dst_blacklist
DST_BLST_MEM		dst_blacklist_mem
DST_BLST_TTL		dst_blacklist_expire|dst_blacklist_ttl
DST_BLST_GC_INT		dst_blacklist_gc_interval


PORT	port
STAT	statistics
MAXBUFFER maxbuffer
CHILDREN children
CHECK_VIA	check_via
PHONE2TEL	phone2tel
SYN_BRANCH syn_branch
MEMLOG		"memlog"|"mem_log"
MEMDBG		"memdbg"|"mem_dbg"
SIP_WARNING sip_warning
SERVER_SIGNATURE server_signature
REPLY_TO_VIA reply_to_via
USER		"user"|"uid"
GROUP		"group"|"gid"
CHROOT		"chroot"
WDIR		"workdir"|"wdir"
MHOMED		mhomed
DISABLE_TCP		"disable_tcp"
TCP_CHILDREN	"tcp_children"
TCP_ACCEPT_ALIASES	"tcp_accept_aliases"
TCP_SEND_TIMEOUT	"tcp_send_timeout"
TCP_CONNECT_TIMEOUT	"tcp_connect_timeout"
TCP_CON_LIFETIME	"tcp_connection_lifetime"
TCP_POLL_METHOD		"tcp_poll_method"
TCP_MAX_CONNECTIONS	"tcp_max_connections"
TCP_NO_CONNECT		"tcp_no_connect"
TCP_SOURCE_IPV4		"tcp_source_ipv4"
TCP_SOURCE_IPV6		"tcp_source_ipv6"
TCP_OPT_FD_CACHE	"tcp_fd_cache"
TCP_OPT_BUF_WRITE	"tcp_buf_write"|"tcp_async"
TCP_OPT_CONN_WQ_MAX	"tcp_conn_wq_max"
TCP_OPT_WQ_MAX		"tcp_wq_max"
TCP_OPT_RD_BUF		"tcp_rd_buf_size"
TCP_OPT_WQ_BLK		"tcp_wq_blk_size"
TCP_OPT_DEFER_ACCEPT "tcp_defer_accept"
TCP_OPT_DELAYED_ACK	"tcp_delayed_ack"
TCP_OPT_SYNCNT		"tcp_syncnt"
TCP_OPT_LINGER2		"tcp_linger2"
TCP_OPT_KEEPALIVE	"tcp_keepalive"
TCP_OPT_KEEPIDLE	"tcp_keepidle"
TCP_OPT_KEEPINTVL	"tcp_keepintvl"
TCP_OPT_KEEPCNT		"tcp_keepcnt"
TCP_OPT_CRLF_PING	"tcp_crlf_ping"
DISABLE_TLS		"disable_tls"|"tls_disable"
ENABLE_TLS		"enable_tls"|"tls_enable"
TLSLOG			"tlslog"|"tls_log"
TLS_PORT_NO		"tls_port_no"
TLS_METHOD		"tls_method"
TLS_VERIFY		"tls_verify"
TLS_REQUIRE_CERTIFICATE "tls_require_certificate"
TLS_CERTIFICATE	"tls_certificate"
TLS_PRIVATE_KEY "tls_private_key"
TLS_CA_LIST		"tls_ca_list"
TLS_HANDSHAKE_TIMEOUT	"tls_handshake_timeout"
TLS_SEND_TIMEOUT	"tls_send_timeout"
DISABLE_SCTP	"disable_sctp"
ENABLE_SCTP	"enable_sctp"
SCTP_CHILDREN	"sctp_children"
SCTP_SOCKET_RCVBUF	"sctp_socket_rcvbuf"|"sctp_socket_receive_buffer"
SCTP_SOCKET_SNDBUF	"sctp_socket_sndbuf"|"sctp_socket_send_buffer"
SCTP_AUTOCLOSE	"sctp_autoclose"
SCTP_SEND_TTL	"sctp_send_ttl"
SCTP_SEND_RETRIES	"sctp_send_retries"
SCTP_ASSOC_TRACKING	"sctp_assoc_tracking"
SCTP_ASSOC_REUSE	"sctp_assoc_reuse"
SCTP_MAX_ASSOCS		"sctp_max_assocs"
SCTP_SRTO_INITIAL	"sctp_srto_initial"
SCTP_SRTO_MAX		"sctp_srto_max"
SCTP_SRTO_MIN		"sctp_srto_min"
SCTP_ASOCMAXRXT		"sctp_asocmaxrxt"
SCTP_INIT_MAX_ATTEMPTS		"sctp_init_max_attempts"
SCTP_INIT_MAX_TIMEO			"sctp_init_max_timeo"
SCTP_HBINTERVAL				"sctp_hbinterval"
SCTP_PATHMAXRXT				"sctp_pathmaxrxt"
SCTP_SACK_DELAY				"sctp_sack_delay"
SCTP_SACK_FREQ				"sctp_sack_freq"
SCTP_MAX_BURST				"sctp_max_burst"

ADVERTISED_ADDRESS	"advertised_address"
ADVERTISED_PORT		"advertised_port"
DISABLE_CORE		"disable_core_dump"
OPEN_FD_LIMIT		"open_files_limit"
SHM_FORCE_ALLOC		"shm_force_alloc"
MLOCK_PAGES			"mlock_pages"
REAL_TIME			"real_time"
RT_PRIO				"rt_prio"
RT_POLICY			"rt_policy"
RT_TIMER1_PRIO		"rt_timer1_prio"|"rt_fast_timer_prio"|"rt_ftimer_prio"
RT_TIMER1_POLICY	"rt_timer1_policy"|"rt_ftimer_policy"
RT_TIMER2_PRIO		"rt_timer2_prio"|"rt_stimer_prio"
RT_TIMER2_POLICY	"rt_timer2_policy"|"rt_stimer_policy"
MCAST_LOOPBACK		"mcast_loopback"
MCAST_TTL		"mcast_ttl"
TOS			"tos"
PMTU_DISCOVERY	"pmtu_discovery"
KILL_TIMEOUT	"exit_timeout"|"ser_kill_timeout"
MAX_WLOOPS		"max_while_loops"

/* stun config variables */
STUN_REFRESH_INTERVAL "stun_refresh_interval"
STUN_ALLOW_STUN "stun_allow_stun"
STUN_ALLOW_FP "stun_allow_fp"

SERVER_ID     "server_id"

CFG_DESCRIPTION		"description"|"descr"|"desc"

LOADMODULE	loadmodule
LOADPATH	"loadpath"|"mpath"
MODPARAM        modparam

/* values */
YES			"yes"|"true"|"on"|"enable"
NO			"no"|"false"|"off"|"disable"
UDP			"udp"|"UDP"
TCP			"tcp"|"TCP"
TLS			"tls"|"TLS"
SCTP		"sctp"|"SCTP"
INET		"inet"|"INET"
INET6		"inet6"|"INET6"
SSLv23			"sslv23"|"SSLv23"|"SSLV23"
SSLv2			"sslv2"|"SSLv2"|"SSLV2"
SSLv3			"sslv3"|"SSLv3"|"SSLV3"
TLSv1			"tlsv1"|"TLSv1"|"TLSV1"

LETTER		[a-zA-Z]
DIGIT		[0-9]
ALPHANUM	{LETTER}|{DIGIT}|[_]
ID			{LETTER}{ALPHANUM}*
NUM_ID		{ALPHANUM}+
HEX			[0-9a-fA-F]
HEXNUMBER	0x{HEX}+
OCTNUMBER	0[0-7]+
DECNUMBER       0|([1-9]{DIGIT}*)
BINNUMBER       [0-1]+b
HEX4		{HEX}{1,4}
IPV6ADDR	({HEX4}":"){7}{HEX4}|({HEX4}":"){1,7}(":"{HEX4}){1,7}|":"(":"{HEX4}){1,7}|({HEX4}":"){1,7}":"|"::"
QUOTES		\"
TICK		\'
SLASH		"/"
SEMICOLON	;
RPAREN		\)
LPAREN		\(
LBRACE		\{
RBRACE		\}
LBRACK		\[
RBRACK		\]
COMMA		","
COLON		":"
STAR		\*
DOT			\.
CR			\n
EVENT_RT_NAME [a-zA-Z][0-9a-zA-Z-]*":"[a-zA-Z][0-9a-zA-Z-]*


COM_LINE	#
COM_START	"/\*"
COM_END		"\*/"

EAT_ABLE	[\ \t\b\r]

%%


<INITIAL>{EAT_ABLE}	{ count(); }

<INITIAL>{FORWARD}	{count(); yylval.strval=yytext; return FORWARD; }
<INITIAL>{FORWARD_TCP}	{count(); yylval.strval=yytext; return FORWARD_TCP; }
<INITIAL>{FORWARD_TLS}	{count(); yylval.strval=yytext; return FORWARD_TLS; }
<INITIAL>{FORWARD_SCTP}	{count(); yylval.strval=yytext; return FORWARD_SCTP;}
<INITIAL>{FORWARD_UDP}	{count(); yylval.strval=yytext; return FORWARD_UDP; }
<INITIAL>{DROP}	{ count(); yylval.strval=yytext; return DROP; }
<INITIAL>{EXIT}	{ count(); yylval.strval=yytext; return EXIT; }
<INITIAL>{RETURN}	{ count(); yylval.strval=yytext; return RETURN; }
<INITIAL>{BREAK}	{ count(); yylval.strval=yytext; return BREAK; }
<INITIAL>{SEND}	{ count(); yylval.strval=yytext; return SEND; }
<INITIAL>{SEND_TCP}	{ count(); yylval.strval=yytext; return SEND_TCP; }
<INITIAL>{LOG}	{ count(); yylval.strval=yytext; return LOG_TOK; }
<INITIAL>{ERROR}	{ count(); yylval.strval=yytext; return ERROR; }
<INITIAL>{SETFLAG}	{ count(); yylval.strval=yytext; return SETFLAG; }
<INITIAL>{RESETFLAG}	{ count(); yylval.strval=yytext; return RESETFLAG; }
<INITIAL>{ISFLAGSET}	{ count(); yylval.strval=yytext; return ISFLAGSET; }
<INITIAL>{FLAGS_DECL}	{ count(); yylval.strval=yytext; return FLAGS_DECL; }
<INITIAL>{SETAVPFLAG}	{ count(); yylval.strval=yytext; return SETAVPFLAG; }
<INITIAL>{RESETAVPFLAG}	{ count(); yylval.strval=yytext; return RESETAVPFLAG; }
<INITIAL>{ISAVPFLAGSET}	{ count(); yylval.strval=yytext; return ISAVPFLAGSET; }
<INITIAL>{AVPFLAGS_DECL}	{ count(); yylval.strval=yytext; return AVPFLAGS_DECL; }
<INITIAL>{MSGLEN}	{ count(); yylval.strval=yytext; return MSGLEN; }
<INITIAL>{RETCODE}	{ count(); yylval.strval=yytext; return RETCODE; }
<INITIAL>{ROUTE}	{ count(); yylval.strval=yytext; return ROUTE; }
<INITIAL>{ROUTE_ONREPLY}	{ count(); yylval.strval=yytext;
								return ROUTE_ONREPLY; }
<INITIAL>{ROUTE_FAILURE}	{ count(); yylval.strval=yytext;
								return ROUTE_FAILURE; }
<INITIAL>{ROUTE_BRANCH} { count(); yylval.strval=yytext; return ROUTE_BRANCH; }
<INITIAL>{ROUTE_SEND} { count(); yylval.strval=yytext; return ROUTE_SEND; }
<INITIAL>{ROUTE_EVENT} { count(); yylval.strval=yytext; return ROUTE_EVENT; }
<INITIAL>{EXEC}	{ count(); yylval.strval=yytext; return EXEC; }
<INITIAL>{SET_HOST}	{ count(); yylval.strval=yytext; return SET_HOST; }
<INITIAL>{SET_HOSTPORT}	{ count(); yylval.strval=yytext; return SET_HOSTPORT; }
<INITIAL>{SET_HOSTPORTTRANS}	{ count(); yylval.strval=yytext; return SET_HOSTPORTTRANS; }
<INITIAL>{SET_USER}	{ count(); yylval.strval=yytext; return SET_USER; }
<INITIAL>{SET_USERPASS}	{ count(); yylval.strval=yytext; return SET_USERPASS; }
<INITIAL>{SET_PORT}	{ count(); yylval.strval=yytext; return SET_PORT; }
<INITIAL>{SET_URI}	{ count(); yylval.strval=yytext; return SET_URI; }
<INITIAL>{REVERT_URI}	{ count(); yylval.strval=yytext; return REVERT_URI; }
<INITIAL>{PREFIX}	{ count(); yylval.strval=yytext; return PREFIX; }
<INITIAL>{STRIP}	{ count(); yylval.strval=yytext; return STRIP; }
<INITIAL>{STRIP_TAIL}	{ count(); yylval.strval=yytext; return STRIP_TAIL; }
<INITIAL>{APPEND_BRANCH}	{ count(); yylval.strval=yytext;
								return APPEND_BRANCH; }
<INITIAL>{SET_USERPHONE}	{ count(); yylval.strval=yytext;
								return SET_USERPHONE; }
<INITIAL>{FORCE_RPORT}	{ count(); yylval.strval=yytext; return FORCE_RPORT; }
<INITIAL>{FORCE_TCP_ALIAS}	{ count(); yylval.strval=yytext;
								return FORCE_TCP_ALIAS; }
<INITIAL>{UDP_MTU}	{ count(); yylval.strval=yytext; return UDP_MTU; }
<INITIAL>{UDP_MTU_TRY_PROTO}	{ count(); yylval.strval=yytext;
									return UDP_MTU_TRY_PROTO; }
<INITIAL>{IF}	{ count(); yylval.strval=yytext; return IF; }
<INITIAL>{ELSE}	{ count(); yylval.strval=yytext; return ELSE; }

<INITIAL>{SET_ADV_ADDRESS}	{ count(); yylval.strval=yytext;
										return SET_ADV_ADDRESS; }
<INITIAL>{SET_ADV_PORT}	{ count(); yylval.strval=yytext;
										return SET_ADV_PORT; }
<INITIAL>{FORCE_SEND_SOCKET}	{	count(); yylval.strval=yytext;
									return FORCE_SEND_SOCKET; }
<INITIAL>{SWITCH}	{ count(); yylval.strval=yytext; return SWITCH; }
<INITIAL>{CASE}	{ count(); yylval.strval=yytext; return CASE; }
<INITIAL>{DEFAULT}	{ count(); yylval.strval=yytext; return DEFAULT; }
<INITIAL>{WHILE}	{ count(); yylval.strval=yytext; return WHILE; }

<INITIAL>{URIHOST}	{ count(); yylval.strval=yytext; return URIHOST; }
<INITIAL>{URIPORT}	{ count(); yylval.strval=yytext; return URIPORT; }

<INITIAL>{MAX_LEN}	{ count(); yylval.strval=yytext; return MAX_LEN; }

<INITIAL>{METHOD}	{ count(); yylval.strval=yytext; return METHOD; }
<INITIAL>{URI}	{ count(); yylval.strval=yytext; return URI; }
<INITIAL>{FROM_URI}	{ count(); yylval.strval=yytext; return FROM_URI; }
<INITIAL>{TO_URI}	{ count(); yylval.strval=yytext; return TO_URI; }
<INITIAL>{SRCIP}	{ count(); yylval.strval=yytext; return SRCIP; }
<INITIAL>{SRCPORT}	{ count(); yylval.strval=yytext; return SRCPORT; }
<INITIAL>{DSTIP}	{ count(); yylval.strval=yytext; return DSTIP; }
<INITIAL>{DSTPORT}	{ count(); yylval.strval=yytext; return DSTPORT; }
<INITIAL>{SNDIP}	{ count(); yylval.strval=yytext; return SNDIP; }
<INITIAL>{SNDPORT}	{ count(); yylval.strval=yytext; return SNDPORT; }
<INITIAL>{SNDPROTO}	{ count(); yylval.strval=yytext; return SNDPROTO; }
<INITIAL>{SNDAF}	{ count(); yylval.strval=yytext; return SNDAF; }
<INITIAL>{TOIP}		{ count(); yylval.strval=yytext; return TOIP; }
<INITIAL>{TOPORT}	{ count(); yylval.strval=yytext; return TOPORT; }
<INITIAL>{PROTO}	{ count(); yylval.strval=yytext; return PROTO; }
<INITIAL>{AF}	{ count(); yylval.strval=yytext; return AF; }
<INITIAL>{MYSELF}	{ count(); yylval.strval=yytext; return MYSELF; }

<INITIAL>{DEBUG}	{ count(); yylval.strval=yytext; return DEBUG_V; }
<INITIAL>{FORK}		{ count(); yylval.strval=yytext; return FORK; }
<INITIAL>{LOGSTDERROR}	{ yylval.strval=yytext; return LOGSTDERROR; }
<INITIAL>{LOGFACILITY}	{ yylval.strval=yytext; return LOGFACILITY; }
<INITIAL>{LISTEN}	{ count(); yylval.strval=yytext; return LISTEN; }
<INITIAL>{ALIAS}	{ count(); yylval.strval=yytext; return ALIAS; }
<INITIAL>{SR_AUTO_ALIASES}	{ count(); yylval.strval=yytext;
									return SR_AUTO_ALIASES; }
<INITIAL>{DNS}	{ count(); yylval.strval=yytext; return DNS; }
<INITIAL>{REV_DNS}	{ count(); yylval.strval=yytext; return REV_DNS; }
<INITIAL>{DNS_TRY_IPV6}	{ count(); yylval.strval=yytext;
								return DNS_TRY_IPV6; }
<INITIAL>{DNS_TRY_NAPTR}	{ count(); yylval.strval=yytext;
								return DNS_TRY_NAPTR; }
<INITIAL>{DNS_SRV_LB}	{ count(); yylval.strval=yytext;
								return DNS_SRV_LB; }
<INITIAL>{DNS_UDP_PREF}	{ count(); yylval.strval=yytext;
								return DNS_UDP_PREF; }
<INITIAL>{DNS_TCP_PREF}	{ count(); yylval.strval=yytext;
								return DNS_TCP_PREF; }
<INITIAL>{DNS_TLS_PREF}	{ count(); yylval.strval=yytext;
								return DNS_TLS_PREF; }
<INITIAL>{DNS_SCTP_PREF}	{ count(); yylval.strval=yytext;
								return DNS_SCTP_PREF; }
<INITIAL>{DNS_RETR_TIME}	{ count(); yylval.strval=yytext;
								return DNS_RETR_TIME; }
<INITIAL>{DNS_RETR_NO}	{ count(); yylval.strval=yytext;
								return DNS_RETR_NO; }
<INITIAL>{DNS_SERVERS_NO}	{ count(); yylval.strval=yytext;
								return DNS_SERVERS_NO; }
<INITIAL>{DNS_USE_SEARCH}	{ count(); yylval.strval=yytext;
								return DNS_USE_SEARCH; }
<INITIAL>{DNS_SEARCH_FMATCH}	{ count(); yylval.strval=yytext;
								return DNS_SEARCH_FMATCH; }
<INITIAL>{DNS_CACHE_INIT}	{ count(); yylval.strval=yytext;
								return DNS_CACHE_INIT; }
<INITIAL>{DNS_USE_CACHE}	{ count(); yylval.strval=yytext;
								return DNS_USE_CACHE; }
<INITIAL>{DNS_USE_FAILOVER}	{ count(); yylval.strval=yytext;
								return DNS_USE_FAILOVER; }
<INITIAL>{DNS_CACHE_FLAGS}	{ count(); yylval.strval=yytext;
								return DNS_CACHE_FLAGS; }
<INITIAL>{DNS_CACHE_NEG_TTL}	{ count(); yylval.strval=yytext;
								return DNS_CACHE_NEG_TTL; }
<INITIAL>{DNS_CACHE_MIN_TTL}	{ count(); yylval.strval=yytext;
								return DNS_CACHE_MIN_TTL; }
<INITIAL>{DNS_CACHE_MAX_TTL}	{ count(); yylval.strval=yytext;
								return DNS_CACHE_MAX_TTL; }
<INITIAL>{DNS_CACHE_MEM}	{ count(); yylval.strval=yytext;
								return DNS_CACHE_MEM; }
<INITIAL>{DNS_CACHE_GC_INT}	{ count(); yylval.strval=yytext;
								return DNS_CACHE_GC_INT; }
<INITIAL>{DNS_CACHE_DEL_NONEXP}	{ count(); yylval.strval=yytext;
								return DNS_CACHE_DEL_NONEXP; }
<INITIAL>{DST_BLST_INIT}	{ count(); yylval.strval=yytext;
								return DST_BLST_INIT; }
<INITIAL>{USE_DST_BLST}	{ count(); yylval.strval=yytext;
								return USE_DST_BLST; }
<INITIAL>{DST_BLST_MEM}	{ count(); yylval.strval=yytext;
								return DST_BLST_MEM; }
<INITIAL>{DST_BLST_TTL}	{ count(); yylval.strval=yytext;
								return DST_BLST_TTL; }
<INITIAL>{DST_BLST_GC_INT}	{ count(); yylval.strval=yytext;
								return DST_BLST_GC_INT; }
<INITIAL>{PORT}	{ count(); yylval.strval=yytext; return PORT; }
<INITIAL>{STAT}	{ count(); yylval.strval=yytext; return STAT; }
<INITIAL>{MAXBUFFER}	{ count(); yylval.strval=yytext; return MAXBUFFER; }
<INITIAL>{CHILDREN}	{ count(); yylval.strval=yytext; return CHILDREN; }
<INITIAL>{CHECK_VIA}	{ count(); yylval.strval=yytext; return CHECK_VIA; }
<INITIAL>{PHONE2TEL}	{ count(); yylval.strval=yytext; return PHONE2TEL; }
<INITIAL>{SYN_BRANCH}	{ count(); yylval.strval=yytext; return SYN_BRANCH; }
<INITIAL>{MEMLOG}	{ count(); yylval.strval=yytext; return MEMLOG; }
<INITIAL>{MEMDBG}	{ count(); yylval.strval=yytext; return MEMDBG; }
<INITIAL>{SIP_WARNING}	{ count(); yylval.strval=yytext; return SIP_WARNING; }
<INITIAL>{USER}		{ count(); yylval.strval=yytext; return USER; }
<INITIAL>{GROUP}	{ count(); yylval.strval=yytext; return GROUP; }
<INITIAL>{CHROOT}	{ count(); yylval.strval=yytext; return CHROOT; }
<INITIAL>{WDIR}	{ count(); yylval.strval=yytext; return WDIR; }
<INITIAL>{MHOMED}	{ count(); yylval.strval=yytext; return MHOMED; }
<INITIAL>{DISABLE_TCP}	{ count(); yylval.strval=yytext; return DISABLE_TCP; }
<INITIAL>{TCP_CHILDREN}	{ count(); yylval.strval=yytext; return TCP_CHILDREN; }
<INITIAL>{TCP_ACCEPT_ALIASES}	{ count(); yylval.strval=yytext;
									return TCP_ACCEPT_ALIASES; }
<INITIAL>{TCP_SEND_TIMEOUT}		{ count(); yylval.strval=yytext;
									return TCP_SEND_TIMEOUT; }
<INITIAL>{TCP_CONNECT_TIMEOUT}		{ count(); yylval.strval=yytext;
									return TCP_CONNECT_TIMEOUT; }
<INITIAL>{TCP_CON_LIFETIME}		{ count(); yylval.strval=yytext;
									return TCP_CON_LIFETIME; }
<INITIAL>{TCP_POLL_METHOD}		{ count(); yylval.strval=yytext;
									return TCP_POLL_METHOD; }
<INITIAL>{TCP_MAX_CONNECTIONS}	{ count(); yylval.strval=yytext;
									return TCP_MAX_CONNECTIONS; }
<INITIAL>{TCP_NO_CONNECT}		{ count(); yylval.strval=yytext;
									return TCP_NO_CONNECT; }
<INITIAL>{TCP_SOURCE_IPV4}		{ count(); yylval.strval=yytext;
									return TCP_SOURCE_IPV4; }
<INITIAL>{TCP_SOURCE_IPV6}		{ count(); yylval.strval=yytext;
									return TCP_SOURCE_IPV6; }
<INITIAL>{TCP_OPT_FD_CACHE}		{ count(); yylval.strval=yytext;
									return TCP_OPT_FD_CACHE; }
<INITIAL>{TCP_OPT_CONN_WQ_MAX}	{ count(); yylval.strval=yytext;
									return TCP_OPT_CONN_WQ_MAX; }
<INITIAL>{TCP_OPT_WQ_MAX}	{ count(); yylval.strval=yytext;
									return TCP_OPT_WQ_MAX; }
<INITIAL>{TCP_OPT_RD_BUF}	{ count(); yylval.strval=yytext;
									return TCP_OPT_RD_BUF; }
<INITIAL>{TCP_OPT_WQ_BLK}	{ count(); yylval.strval=yytext;
									return TCP_OPT_WQ_BLK; }
<INITIAL>{TCP_OPT_BUF_WRITE}	{ count(); yylval.strval=yytext;
									return TCP_OPT_BUF_WRITE; }
<INITIAL>{TCP_OPT_DEFER_ACCEPT}	{ count(); yylval.strval=yytext;
									return TCP_OPT_DEFER_ACCEPT; }
<INITIAL>{TCP_OPT_DELAYED_ACK}	{ count(); yylval.strval=yytext;
									return TCP_OPT_DELAYED_ACK; }
<INITIAL>{TCP_OPT_SYNCNT}		{ count(); yylval.strval=yytext;
									return TCP_OPT_SYNCNT; }
<INITIAL>{TCP_OPT_LINGER2}		{ count(); yylval.strval=yytext;
									return TCP_OPT_LINGER2; }
<INITIAL>{TCP_OPT_KEEPALIVE}	{ count(); yylval.strval=yytext;
									return TCP_OPT_KEEPALIVE; }
<INITIAL>{TCP_OPT_KEEPIDLE}		{ count(); yylval.strval=yytext;
									return TCP_OPT_KEEPIDLE; }
<INITIAL>{TCP_OPT_KEEPINTVL}	{ count(); yylval.strval=yytext;
									return TCP_OPT_KEEPINTVL; }
<INITIAL>{TCP_OPT_KEEPCNT}	{ count(); yylval.strval=yytext;
									return TCP_OPT_KEEPCNT; }
<INITIAL>{TCP_OPT_CRLF_PING}	{ count(); yylval.strval=yytext;
									return TCP_OPT_CRLF_PING; }
<INITIAL>{DISABLE_TLS}	{ count(); yylval.strval=yytext; return DISABLE_TLS; }
<INITIAL>{ENABLE_TLS}	{ count(); yylval.strval=yytext; return ENABLE_TLS; }
<INITIAL>{TLSLOG}		{ count(); yylval.strval=yytext; return TLS_PORT_NO; }
<INITIAL>{TLS_PORT_NO}	{ count(); yylval.strval=yytext; return TLS_PORT_NO; }
<INITIAL>{TLS_METHOD}	{ count(); yylval.strval=yytext; return TLS_METHOD; }
<INITIAL>{TLS_VERIFY}	{ count(); yylval.strval=yytext; return TLS_VERIFY; }
<INITIAL>{TLS_REQUIRE_CERTIFICATE}	{ count(); yylval.strval=yytext;
										return TLS_REQUIRE_CERTIFICATE; }
<INITIAL>{TLS_CERTIFICATE}	{ count(); yylval.strval=yytext;
										return TLS_CERTIFICATE; }
<INITIAL>{TLS_PRIVATE_KEY}	{ count(); yylval.strval=yytext;
										return TLS_PRIVATE_KEY; }
<INITIAL>{TLS_CA_LIST}	{ count(); yylval.strval=yytext;
										return TLS_CA_LIST; }
<INITIAL>{TLS_HANDSHAKE_TIMEOUT}	{ count(); yylval.strval=yytext;
										return TLS_HANDSHAKE_TIMEOUT; }
<INITIAL>{TLS_SEND_TIMEOUT}	{ count(); yylval.strval=yytext;
										return TLS_SEND_TIMEOUT; }
<INITIAL>{DISABLE_SCTP}	{ count(); yylval.strval=yytext; return DISABLE_SCTP;}
<INITIAL>{ENABLE_SCTP}	{ count(); yylval.strval=yytext; return ENABLE_SCTP;}
<INITIAL>{SCTP_CHILDREN}	{ count(); yylval.strval=yytext;
										return SCTP_CHILDREN; }
<INITIAL>{SCTP_SOCKET_RCVBUF}	{ count(); yylval.strval=yytext;
										return SCTP_SOCKET_RCVBUF; }
<INITIAL>{SCTP_SOCKET_SNDBUF}	{ count(); yylval.strval=yytext;
										return SCTP_SOCKET_SNDBUF; }
<INITIAL>{SCTP_AUTOCLOSE}	{ count(); yylval.strval=yytext;
										return SCTP_AUTOCLOSE; }
<INITIAL>{SCTP_SEND_TTL}	{ count(); yylval.strval=yytext;
										return SCTP_SEND_TTL; }
<INITIAL>{SCTP_SEND_RETRIES}	{ count(); yylval.strval=yytext;
										return SCTP_SEND_RETRIES; }
<INITIAL>{SCTP_ASSOC_TRACKING}	{ count(); yylval.strval=yytext;
										return SCTP_ASSOC_TRACKING; }
<INITIAL>{SCTP_ASSOC_REUSE}		{ count(); yylval.strval=yytext;
										return SCTP_ASSOC_REUSE; }
<INITIAL>{SCTP_MAX_ASSOCS}		{ count(); yylval.strval=yytext;
										return SCTP_MAX_ASSOCS; }
<INITIAL>{SCTP_SRTO_INITIAL}	{ count(); yylval.strval=yytext;
										return SCTP_SRTO_INITIAL; }
<INITIAL>{SCTP_SRTO_MAX}	{ count(); yylval.strval=yytext;
										return SCTP_SRTO_MAX; }
<INITIAL>{SCTP_SRTO_MIN}	{ count(); yylval.strval=yytext;
										return SCTP_SRTO_MIN; }
<INITIAL>{SCTP_ASOCMAXRXT}	{ count(); yylval.strval=yytext;
										return SCTP_ASOCMAXRXT; }
<INITIAL>{SCTP_INIT_MAX_ATTEMPTS}	{ count(); yylval.strval=yytext;
										return SCTP_INIT_MAX_ATTEMPTS; }
<INITIAL>{SCTP_INIT_MAX_TIMEO}	{ count(); yylval.strval=yytext;
										return SCTP_INIT_MAX_TIMEO; }
<INITIAL>{SCTP_HBINTERVAL}	{ count(); yylval.strval=yytext;
										return SCTP_HBINTERVAL; }
<INITIAL>{SCTP_PATHMAXRXT}	{ count(); yylval.strval=yytext;
										return SCTP_PATHMAXRXT; }
<INITIAL>{SCTP_SACK_DELAY}	{ count(); yylval.strval=yytext;
										return SCTP_SACK_DELAY; }
<INITIAL>{SCTP_SACK_FREQ}	{ count(); yylval.strval=yytext;
										return SCTP_SACK_FREQ; }
<INITIAL>{SCTP_MAX_BURST}	{ count(); yylval.strval=yytext;
										return SCTP_MAX_BURST; }
<INITIAL>{SERVER_SIGNATURE}	{ count(); yylval.strval=yytext; return SERVER_SIGNATURE; }
<INITIAL>{REPLY_TO_VIA}	{ count(); yylval.strval=yytext; return REPLY_TO_VIA; }
<INITIAL>{ADVERTISED_ADDRESS}	{	count(); yylval.strval=yytext;
									return ADVERTISED_ADDRESS; }
<INITIAL>{ADVERTISED_PORT}		{	count(); yylval.strval=yytext;
									return ADVERTISED_PORT; }
<INITIAL>{DISABLE_CORE}		{	count(); yylval.strval=yytext;
									return DISABLE_CORE; }
<INITIAL>{OPEN_FD_LIMIT}		{	count(); yylval.strval=yytext;
									return OPEN_FD_LIMIT; }
<INITIAL>{SHM_FORCE_ALLOC}		{	count(); yylval.strval=yytext;
									return SHM_FORCE_ALLOC; }
<INITIAL>{MLOCK_PAGES}		{	count(); yylval.strval=yytext;
									return MLOCK_PAGES; }
<INITIAL>{REAL_TIME}		{	count(); yylval.strval=yytext;
									return REAL_TIME; }
<INITIAL>{RT_PRIO}		{	count(); yylval.strval=yytext;
									return RT_PRIO; }
<INITIAL>{RT_POLICY}		{	count(); yylval.strval=yytext;
									return RT_POLICY; }
<INITIAL>{RT_TIMER1_PRIO}		{	count(); yylval.strval=yytext;
									return RT_TIMER1_PRIO; }
<INITIAL>{RT_TIMER1_POLICY}		{	count(); yylval.strval=yytext;
									return RT_TIMER1_POLICY; }
<INITIAL>{RT_TIMER2_PRIO}		{	count(); yylval.strval=yytext;
									return RT_TIMER2_PRIO; }
<INITIAL>{RT_TIMER2_POLICY}		{	count(); yylval.strval=yytext;
									return RT_TIMER2_POLICY; }
<INITIAL>{MCAST_LOOPBACK}		{	count(); yylval.strval=yytext;
									return MCAST_LOOPBACK; }
<INITIAL>{MCAST_TTL}		{	count(); yylval.strval=yytext;
									return MCAST_TTL; }
<INITIAL>{TOS}			{	count(); yylval.strval=yytext;
									return TOS; }
<INITIAL>{PMTU_DISCOVERY}		{	count(); yylval.strval=yytext;
									return PMTU_DISCOVERY; }
<INITIAL>{KILL_TIMEOUT}			{	count(); yylval.strval=yytext;
									return KILL_TIMEOUT; }
<INITIAL>{MAX_WLOOPS}			{	count(); yylval.strval=yytext;
									return MAX_WLOOPS; }
<INITIAL>{SERVER_ID}  { count(); yylval.strval=yytext; return SERVER_ID;}
<INITIAL>{CFG_DESCRIPTION}	{ count(); yylval.strval=yytext; return CFG_DESCRIPTION; }
<INITIAL>{LOADMODULE}	{ count(); yylval.strval=yytext; return LOADMODULE; }
<INITIAL>{LOADPATH}		{ count(); yylval.strval=yytext; return LOADPATH; }
<INITIAL>{MODPARAM}     { count(); yylval.strval=yytext; return MODPARAM; }

<INITIAL>{STUN_REFRESH_INTERVAL} { count(); yylval.strval=yytext; return STUN_REFRESH_INTERVAL;}
<INITIAL>{STUN_ALLOW_STUN} { count(); yylval.strval=yytext; return STUN_ALLOW_STUN;}
<INITIAL>{STUN_ALLOW_FP} { count(); yylval.strval=yytext; return STUN_ALLOW_FP;}

<INITIAL>{EQUAL}	{ count(); return EQUAL; }
<INITIAL>{ADDEQ}          { count(); return ADDEQ; }
<INITIAL>{EQUAL_T}	{ count(); return EQUAL_T; }
<INITIAL>{GT}	{ count(); return GT; }
<INITIAL>{LT}	{ count(); return LT; }
<INITIAL>{GTE}	{ count(); return GTE; }
<INITIAL>{LTE}	{ count(); return LTE; }
<INITIAL>{DIFF}	{ count(); return DIFF; }
<INITIAL>{MATCH}	{ count(); return MATCH; }
<INITIAL>{NOT}		{ count(); return NOT; }
<INITIAL>{LOG_AND}	{ count(); return LOG_AND; }
<INITIAL>{BIN_AND}	{ count(); return BIN_AND; }
<INITIAL>{LOG_OR}	{ count(); return LOG_OR;  }
<INITIAL>{BIN_OR}	{ count(); return BIN_OR;  }
<INITIAL>{PLUS}		{ count(); return PLUS; }
<INITIAL>{MINUS}	{ count(); return MINUS; }
<INITIAL>{MODULO}	{ count(); return MODULO; }
<INITIAL>{STRLEN}	{ count(); return STRLEN; }
<INITIAL>{STREMPTY}	{ count(); return STREMPTY; }
<INITIAL>{DEFINED}	{ count(); return DEFINED; }
<INITIAL>{STREQ}	{ count(); return STREQ; }
<INITIAL>{INTEQ}	{ count(); return INTEQ; }
<INITIAL>{STRDIFF}	{ count(); return STRDIFF; }
<INITIAL>{INTDIFF}	{ count(); return INTDIFF; }
<INITIAL>{INTCAST}	{ count(); return INTCAST; }
<INITIAL>{STRCAST}	{ count(); return STRCAST; }

<INITIAL>{SELECT_MARK}  { count(); state = SELECT_S; BEGIN(SELECT); return SELECT_MARK; }
<SELECT>{ID}		{ count(); addstr(&s_buf, yytext, yyleng);
                          yylval.strval=s_buf.s;
                          memset(&s_buf, 0, sizeof(s_buf));
                          return ID;
                        }
<SELECT>{DOT}           { count(); return DOT; }
<SELECT>{LBRACK}        { count(); return LBRACK; }
<SELECT>{RBRACK}        { count(); return RBRACK; }
<SELECT>{DECNUMBER}	{ count(); yylval.intval=atoi(yytext);
						yy_number_str=yytext; return NUMBER; }
<SELECT>{HEXNUMBER}	{ count(); yylval.intval=(int)strtol(yytext, 0, 16);
						yy_number_str=yytext; return NUMBER; }
<SELECT>{OCTNUMBER}	{ count(); yylval.intval=(int)strtol(yytext, 0, 8);
						yy_number_str=yytext; return NUMBER; }
<SELECT>{BINNUMBER}	{ count(); yylval.intval=(int)strtol(yytext, 0, 2);
						yy_number_str=yytext; return NUMBER; }


<INITIAL>{ATTR_MARK}    { count(); state = ATTR_S; BEGIN(ATTR);
							return ATTR_MARK; }
<ATTR>{ATTR_FROM}       { count(); return ATTR_FROM; }
<ATTR>{ATTR_TO}         { count(); return ATTR_TO; }
<ATTR>{ATTR_FROMURI}    { count(); return ATTR_FROMURI; }
<ATTR>{ATTR_TOURI}      { count(); return ATTR_TOURI; }
<ATTR>{ATTR_FROMUSER}   { count(); return ATTR_FROMUSER; }
<ATTR>{ATTR_TOUSER}     { count(); return ATTR_TOUSER; }
<ATTR>{ATTR_FROMDOMAIN} { count(); return ATTR_FROMDOMAIN; }
<ATTR>{ATTR_TODOMAIN}   { count(); return ATTR_TODOMAIN; }
<ATTR>{ATTR_GLOBAL}     { count(); return ATTR_GLOBAL; }
<ATTR>{DOT}             { count(); return DOT; }
<ATTR>{LBRACK}          { count(); return LBRACK; }
<ATTR>{RBRACK}          { count(); return RBRACK; }
<<<<<<< HEAD
<ATTR>{STAR}			{ count(); return STAR; }
<ATTR>{DECNUMBER}		{ count(); yylval.intval=atoi(yytext);return NUMBER; }
<ATTR>{ID}				{ count(); addstr(&s_buf, yytext, yyleng);
							yylval.strval=s_buf.s;
							memset(&s_buf, 0, sizeof(s_buf));
							state = INITIAL_S;
							BEGIN(INITIAL);
							return ID;
						}

<INITIAL>{VAR_MARK}{LPAREN}	{
								switch(sr_cfg_compat){
									case SR_COMPAT_SER:
										state=ATTR_S; BEGIN(ATTR);
										yyless(1);
										count();
										return ATTR_MARK;
										break;
									case SR_COMPAT_KAMAILIO:
									case SR_COMPAT_MAX:
									default:
										state = PVAR_P_S; BEGIN(PVAR_P);
										p_nest=1; yymore();
										break;
								}
							}
	/* eat everything between 2 () and return PVAR token and a string
	   containing everything (including $ and ()) */
<PVAR_P>{RPAREN}			{	p_nest--;
								if (p_nest==0){
									count();
									addstr(&s_buf, yytext, yyleng);
									yylval.strval=s_buf.s;
									memset(&s_buf, 0, sizeof(s_buf));
									state=INITIAL_S;
									BEGIN(INITIAL);
									return PVAR;
								}
								yymore();
							}
<PVAR_P>{LPAREN}			{ p_nest++; yymore(); }
<PVAR_P>.					{ yymore(); }

<PVARID>{ID}|'.'			{yymore(); }
<PVARID>{LPAREN}			{	state = PVAR_P_S; BEGIN(PVAR_P);
								p_nest=1; yymore(); }
<PVARID>.					{ yyless(0); state=INITIAL_S; BEGIN(INITIAL);
								return PVAR;
							}


<INITIAL>{VAR_MARK}			{
								switch(sr_cfg_compat){
									case SR_COMPAT_SER:
										count();
										state=ATTR_S; BEGIN(ATTR);
										return ATTR_MARK;
										break;
									case SR_COMPAT_KAMAILIO:
										state=PVARID_S; BEGIN(PVARID);
										yymore();
										break;
									case SR_COMPAT_MAX:
									default: 
										state=AVP_PVAR_S; BEGIN(AVP_PVAR);
										yymore();
										break;
								}
							}
	/* avp prefix detected -> go to avp mode */
<AVP_PVAR>{AVP_PREF}		|
<AVP_PVAR>{ID}{LBRACK}		{ state = ATTR_S; BEGIN(ATTR); yyless(1); count();
							  return ATTR_MARK; }
<AVP_PVAR>{ID}{LPAREN}		{ state = PVAR_P_S; p_nest=1; BEGIN(PVAR_P);
								yymore(); }
<AVP_PVAR>{ID}				{	count(); addstr(&s_buf, yytext, yyleng);
								yylval.strval=s_buf.s;
								memset(&s_buf, 0, sizeof(s_buf));
								state = INITIAL_S;
								BEGIN(INITIAL);
								return AVP_OR_PVAR;
							}
=======
<ATTR>{STAR}		{ count(); return STAR; }
<ATTR>{DECNUMBER}	{ count(); yylval.intval=atoi(yytext);
						yy_number_str=yytext; return NUMBER; }
<ATTR>{ID}		{ count(); addstr(&s_buf, yytext, yyleng);
                           yylval.strval=s_buf.s;
			   memset(&s_buf, 0, sizeof(s_buf));
                           state = INITIAL_S;
                           BEGIN(INITIAL);
			   return ID;
                        }
>>>>>>> f9276a5b

<INITIAL>{IPV6ADDR}		{ count(); yylval.strval=yytext; return IPV6ADDR; }
<INITIAL>{DECNUMBER}	{ count(); yylval.intval=atoi(yytext);
								yy_number_str=yytext; return NUMBER; }
<INITIAL>{HEXNUMBER}	{ count(); yylval.intval=(int)strtol(yytext, 0, 16);
							yy_number_str=yytext; return NUMBER; }
<INITIAL>{OCTNUMBER}	{ count(); yylval.intval=(int)strtol(yytext, 0, 8);
							return NUMBER; }
<INITIAL>{BINNUMBER}    { count(); yylval.intval=(int)strtol(yytext, 0, 2);
							yy_number_str=yytext; return NUMBER; }
<INITIAL>{YES}			{ count(); yylval.intval=1;
							yy_number_str=yytext; return NUMBER; }
<INITIAL>{NO}			{ count(); yylval.intval=0;
							yy_number_str=yytext; return NUMBER; }
<INITIAL>{TCP}			{ count(); return TCP; }
<INITIAL>{UDP}			{ count(); return UDP; }
<INITIAL>{TLS}			{ count(); return TLS; }
<INITIAL>{SCTP}			{ count(); return SCTP; }
<INITIAL>{INET}			{ count(); yylval.intval=AF_INET;
							yy_number_str=yytext; return NUMBER; }
<INITIAL>{INET6}		{ count();
						#ifdef USE_IPV6
						  yylval.intval=AF_INET6;
						#else
						  yylval.intval=-1; /* no match*/
						#endif
						yy_number_str=yytext;
						return NUMBER; }
<INITIAL>{SSLv23}		{ count(); yylval.strval=yytext; return SSLv23; }
<INITIAL>{SSLv2}		{ count(); yylval.strval=yytext; return SSLv2; }
<INITIAL>{SSLv3}		{ count(); yylval.strval=yytext; return SSLv3; }
<INITIAL>{TLSv1}		{ count(); yylval.strval=yytext; return TLSv1; }

<INITIAL>{COMMA}		{ count(); return COMMA; }
<INITIAL>{SEMICOLON}	{ count(); return SEMICOLON; }
<INITIAL>{COLON}	{ count(); return COLON; }
<INITIAL>{STAR}		{ count(); return STAR; }
<INITIAL>{RPAREN}	{ count(); return RPAREN; }
<INITIAL>{LPAREN}	{ count(); return LPAREN; }
<INITIAL>{LBRACE}	{ count(); return LBRACE; }
<INITIAL>{RBRACE}	{ count(); return RBRACE; }
<INITIAL>{LBRACK}	{ count(); return LBRACK; }
<INITIAL>{RBRACK}	{ count(); return RBRACK; }
<INITIAL>{SLASH}	{ count(); return SLASH; }
<INITIAL>{DOT}		{ count(); return DOT; }
<INITIAL>\\{CR}		{count(); } /* eat the escaped CR */
<INITIAL>{CR}		{ count();/* return CR;*/ }
<INITIAL>{EVENT_RT_NAME}	{ count();
								addstr(&s_buf, yytext, yyleng);
								yylval.strval=s_buf.s;
								memset(&s_buf, 0, sizeof(s_buf));
								return EVENT_RT_NAME; }


<INITIAL,SELECT>{QUOTES} { count(); old_initial = YY_START; 
							old_state = state; state=STRING_S;
							BEGIN(STRING1); }
<INITIAL>{TICK} { count(); old_initial = YY_START; old_state = state;
					state=STRING_S; BEGIN(STRING2); }


<STRING1>{QUOTES} { count_more(); 
						yytext[yyleng-1]=0; yyleng--;
						addstr(&s_buf, yytext, yyleng);
						state=STR_BETWEEN_S;
						BEGIN(STR_BETWEEN);
					}
<STRING2>{TICK}  { count_more(); state=old_state; BEGIN(old_initial);
						yytext[yyleng-1]=0; yyleng--;
						addstr(&s_buf, yytext, yyleng);
						yylval.strval=s_buf.s;
						memset(&s_buf, 0, sizeof(s_buf));
						return STRING;
					}
<STRING2>.|{EAT_ABLE}|{CR}	{ yymore(); }

<STRING1>\\n		{ count_more(); addchar(&s_buf, '\n'); }
<STRING1>\\r		{ count_more(); addchar(&s_buf, '\r'); }
<STRING1>\\a		{ count_more(); addchar(&s_buf, '\a'); }
<STRING1>\\t		{ count_more(); addchar(&s_buf, '\t'); }
<STRING1>\\{QUOTES}	{ count_more(); addchar(&s_buf, '"');  }
<STRING1>\\\\		{ count_more(); addchar(&s_buf, '\\'); }
<STRING1>\\x{HEX}{1,2}	{ count_more(); addchar(&s_buf,
											(char)strtol(yytext+2, 0, 16)); }
 /* don't allow \[0-7]{1}, it will eat the backreferences from
    subst_uri if allowed (although everybody should use '' in subt_uri) */
<STRING1>\\[0-7]{2,3}	{ count_more(); addchar(&s_buf,
											(char)strtol(yytext+1, 0, 8));  }
<STRING1>\\{CR}		{ count_more(); } /* eat escaped CRs */
<STRING1>.|{EAT_ABLE}|{CR}	{ count_more(); addchar(&s_buf, *yytext); }

<STR_BETWEEN>{EAT_ABLE}|{CR}	{ count_ignore(); }
<STR_BETWEEN>{QUOTES}			{ count_more(); state=STRING_S;
								  BEGIN(STRING1);}
<STR_BETWEEN>.					{	
									yyless(0); /* reparse it */
									/* ignore the whitespace now that is
									  counted, return saved string value */
									state=old_state; BEGIN(old_initial);
									yylval.strval=s_buf.s;
									memset(&s_buf, 0, sizeof(s_buf));
									return STRING;
								}

<INITIAL,COMMENT>{COM_START}	{ count(); comment_nest++; state=COMMENT_S;
										BEGIN(COMMENT); }
<COMMENT>{COM_END}				{ count(); comment_nest--;
										if (comment_nest==0){
											state=INITIAL_S;
											BEGIN(INITIAL);
										}
								}
<COMMENT>.|{EAT_ABLE}|{CR}				{ count(); };

<INITIAL>{COM_LINE}!{SER_CFG}{CR}		{ count();
											sr_cfg_compat=SR_COMPAT_SER;}
<INITIAL>{COM_LINE}!{KAMAILIO_CFG}{CR}	{ count(); 
											sr_cfg_compat=SR_COMPAT_KAMAILIO;}
<INITIAL>{COM_LINE}!{MAXCOMPAT_CFG}{CR}	{ count(); 
												sr_cfg_compat=SR_COMPAT_MAX;}
<INITIAL>{COM_LINE}.*{CR}	{ count(); }

<INITIAL>{ID}			{ count(); addstr(&s_buf, yytext, yyleng);
									yylval.strval=s_buf.s;
									memset(&s_buf, 0, sizeof(s_buf));
									return ID; }
<INITIAL>{NUM_ID}			{ count(); addstr(&s_buf, yytext, yyleng);
									yylval.strval=s_buf.s;
									memset(&s_buf, 0, sizeof(s_buf));
									return NUM_ID; }

<SELECT>.               { unput(yytext[0]); state = INITIAL_S; BEGIN(INITIAL); } /* Rescan the token in INITIAL state */


<<EOF>>							{
									switch(state){
										case STR_BETWEEN_S:
											state=old_state;
											BEGIN(old_initial);
											yylval.strval=s_buf.s;
											memset(&s_buf, 0, sizeof(s_buf));
											return STRING;
										case STRING_S:
											LOG(L_CRIT, "ERROR: cfg. parser: unexpected EOF in"
														" unclosed string\n");
											if (s_buf.s){
												pkg_free(s_buf.s);
												memset(&s_buf, 0,
															sizeof(s_buf));
											}
											break;
										case COMMENT_S:
											LOG(L_CRIT, "ERROR: cfg. parser: unexpected EOF:"
														" %d comments open\n", comment_nest);
											break;
										case COMMENT_LN_S:
											LOG(L_CRIT, "ERROR: unexpected EOF:"
														"comment line open\n");
											break;
										case  ATTR_S:
											LOG(L_CRIT, "ERROR: unexpected EOF"
													" while parsing"
													" avp name\n");
											break;
										case PVARID_S:
											p_nest=0;
										case PVAR_P_S: 
											LOG(L_CRIT, "ERROR: unexpected EOF"
													" while parsing pvar name"
													" (%d paranthesis open)\n",
													p_nest);
											break;
										case AVP_PVAR_S:
											LOG(L_CRIT, "ERROR: unexpected EOF"
													" while parsing"
													" avp or pvar name\n");
									}
									return 0;
								}

%%


static char* addchar(struct str_buf* dst, char c)
{
	return addstr(dst, &c, 1);
}



static char* addstr(struct str_buf* dst_b, char* src, int len)
{
	char *tmp;
	unsigned size;
	unsigned used;

	if (dst_b->left<(len+1)){
		used=(unsigned)(dst_b->crt-dst_b->s);
		size=used+len+1;
		/* round up to next multiple */
		size+= STR_BUF_ALLOC_UNIT-size%STR_BUF_ALLOC_UNIT;
		tmp=pkg_malloc(size);
		if (tmp==0) goto error;
		if (dst_b->s){
			memcpy(tmp, dst_b->s, used);
			pkg_free(dst_b->s);
		}
		dst_b->s=tmp;
		dst_b->crt=dst_b->s+used;
		dst_b->left=size-used;
	}
	memcpy(dst_b->crt, src, len);
	dst_b->crt+=len;
	*(dst_b->crt)=0;
	dst_b->left-=len;

	return dst_b->s;
error:
	LOG(L_CRIT, "ERROR:lex:addstr: memory allocation error\n");
	return 0;
}



/** helper function for count_*(). */
static void count_lc(int* l, int* c)
{
	int i;
	for (i=0; i<yyleng;i++){
		if (yytext[i]=='\n'){
			(*l)++;
			(*c)=1;
		}else if (yytext[i]=='\t'){
			(*c)++;
			/*(*c)+=8 -((*c)%8);*/
		}else{
			(*c)++;
		}
	}
}



/* helper function */
static void count_restore_ignored()
{
	if (ign_lines) /* ignored line(s) => column has changed */
		column=ign_columns;
	else
		column+=ign_columns;
	line+=ign_lines;
	ign_lines=ign_columns=0;
}



/** count/record position for stuff added to the current token. */
static void count_more()
{
	count_restore_ignored();
	count_lc(&line, &column);
}



/** count/record position for a new token. */
static void count()
{
	count_restore_ignored();
	startline=line;
	startcolumn=column;
	count_more();
}



/** record discarded stuff (not contained in the token) so that
    the next token position can be adjusted properly*/
static void count_ignore()
{
	count_lc(&ign_lines, &ign_columns);
}


/* replacement yywrap, removes libfl dependency */
int yywrap()
{
	return 1;
}<|MERGE_RESOLUTION|>--- conflicted
+++ resolved
@@ -121,13 +121,10 @@
 	int line=1;
 	int column=1;
 	int startcolumn=1;
-<<<<<<< HEAD
 	int startline=1;
 	static int ign_lines=0;
 	static int ign_columns=0;
-=======
 	char* yy_number_str=0; /* str correspondent for the current NUMBER token */
->>>>>>> f9276a5b
 
 	static char* addchar(struct str_buf *, char);
 	static char* addstr(struct str_buf *, char*, int);
@@ -875,9 +872,9 @@
 <ATTR>{DOT}             { count(); return DOT; }
 <ATTR>{LBRACK}          { count(); return LBRACK; }
 <ATTR>{RBRACK}          { count(); return RBRACK; }
-<<<<<<< HEAD
 <ATTR>{STAR}			{ count(); return STAR; }
-<ATTR>{DECNUMBER}		{ count(); yylval.intval=atoi(yytext);return NUMBER; }
+<ATTR>{DECNUMBER}		{ count(); yylval.intval=atoi(yytext);
+							yy_number_str=yytext; return NUMBER; }
 <ATTR>{ID}				{ count(); addstr(&s_buf, yytext, yyleng);
 							yylval.strval=s_buf.s;
 							memset(&s_buf, 0, sizeof(s_buf));
@@ -958,18 +955,6 @@
 								BEGIN(INITIAL);
 								return AVP_OR_PVAR;
 							}
-=======
-<ATTR>{STAR}		{ count(); return STAR; }
-<ATTR>{DECNUMBER}	{ count(); yylval.intval=atoi(yytext);
-						yy_number_str=yytext; return NUMBER; }
-<ATTR>{ID}		{ count(); addstr(&s_buf, yytext, yyleng);
-                           yylval.strval=s_buf.s;
-			   memset(&s_buf, 0, sizeof(s_buf));
-                           state = INITIAL_S;
-                           BEGIN(INITIAL);
-			   return ID;
-                        }
->>>>>>> f9276a5b
 
 <INITIAL>{IPV6ADDR}		{ count(); yylval.strval=yytext; return IPV6ADDR; }
 <INITIAL>{DECNUMBER}	{ count(); yylval.intval=atoi(yytext);
@@ -977,7 +962,7 @@
 <INITIAL>{HEXNUMBER}	{ count(); yylval.intval=(int)strtol(yytext, 0, 16);
 							yy_number_str=yytext; return NUMBER; }
 <INITIAL>{OCTNUMBER}	{ count(); yylval.intval=(int)strtol(yytext, 0, 8);
-							return NUMBER; }
+							yy_number_str=yytext; return NUMBER; }
 <INITIAL>{BINNUMBER}    { count(); yylval.intval=(int)strtol(yytext, 0, 2);
 							yy_number_str=yytext; return NUMBER; }
 <INITIAL>{YES}			{ count(); yylval.intval=1;
