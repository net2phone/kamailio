/* $Id$
 *
 * modules/plug-in structures declarations
 *
 *
 * Copyright (C) 2001-2003 FhG Fokus
 *
 * This file is part of ser, a free SIP server.
 *
 * ser is free software; you can redistribute it and/or modify
 * it under the terms of the GNU General Public License as published by
 * the Free Software Foundation; either version 2 of the License, or
 * (at your option) any later version
 *
 * For a license to use the ser software under conditions
 * other than those described here, or to purchase support for this
 * software, please contact iptel.org by e-mail at the following addresses:
 *    info@iptel.org
 *
 * ser is distributed in the hope that it will be useful,
 * but WITHOUT ANY WARRANTY; without even the implied warranty of
 * MERCHANTABILITY or FITNESS FOR A PARTICULAR PURPOSE.  See the
 * GNU General Public License for more details.
 *
 * You should have received a copy of the GNU General Public License
 * along with this program; if not, write to the Free Software
 * Foundation, Inc., 59 Temple Place, Suite 330, Boston, MA  02111-1307  USA
 */
/*
 * History:
 * --------
 *  2003-03-10  changed module exports interface: added struct cmd_export
 *               and param_export (andrei)
 *  2003-03-16  Added flags field to cmd_export_ (janakj)
 *  2003-04-05  s/reply_route/failure_route, onreply_route introduced (jiri)
 *  2004-03-12  extra flag USE_FUNC_PARAM added to modparam type -
 *              instead of copying the param value, a func is called (bogdan)
 *  2004-09-19  switched to version.h for the module versions checks (andrei)
 *  2004-12-03  changed param_func_t to (modparam_t, void*), killed
 *               param_func_param_t   (andrei)
 *  2007-06-07  added PROC_INIT, called in the main process context
 *               (same as PROC_MAIN), buf guaranteed to be called before
 *               any other process is forked (andrei)
 *  2008-11-17  sip-router version: includes some of the openser/kamailio
 *               changes: f(void) instead of f(), free_fixup_function()
 *              dual module interface support: ser & kamailio (andrei)
<<<<<<< HEAD
=======
 *  2008-11-18  prototypes for various fixed parameters numbers module
 *               functions (3, 4, 5 & 6) and variable parameters (andrei)
>>>>>>> a2da0c58
 */

/*!
 * \file
 * \brief modules/plug-in structures declarations
 */


#ifndef sr_module_h
#define sr_module_h

#include "parser/msg_parser.h" /* for sip_msg */
#include "version.h"
#include "rpc.h"
#include "route_struct.h"
#include "str.h"

/* kamailio compat */
#include "statistics.h"
#include "mi/mi.h"
#include "pvar.h"



#if defined KAMAILIO_MOD_INTERFACE || defined OPENSER_MOD_INTERFACE || \
	defined MOD_INTERFACE_V1

#define MODULE_INTERFACE_VER 1
#define cmd_export_t kam_cmd_export_t
#define module_exports kam_module_exports

#elif defined SER_MOD_INTERFACE || defined MOD_INTERFACE_V0

#define MODULE_INTERFACE_VER 0
#define cmd_export_t ser_cmd_export_t
#define module_exports ser_module_exports

#else

/* do nothing for core */

#endif

typedef  struct module_exports* (*module_register)(void);
typedef  int (*cmd_function)(struct sip_msg*, char*, char*);
typedef  int (*cmd_function3)(struct sip_msg*, char*, char*, char*);
typedef  int (*cmd_function4)(struct sip_msg*, char*, char*, char*, char*);
typedef  int (*cmd_function5)(struct sip_msg*,  char*, char*, char*,
												char*, char*);
typedef  int (*cmd_function6)(struct sip_msg*,  char*, char*, char*,
												char*, char*, char*);
/* variable number of param module function, takes as param the sip_msg,
   extra paremeters number and a pointer to an array of parameters */
typedef  int (*cmd_function_var)(struct sip_msg*, int no, action_u_t* vals );
typedef  int (*fixup_function)(void** param, int param_no);
typedef  int (*free_fixup_function)(void** param, int param_no);
typedef  int (*response_function)(struct sip_msg*);
typedef  void (*onbreak_function)(struct sip_msg*);
typedef void (*destroy_function)(void);

typedef int (*init_function)(void);
typedef int (*child_init_function)(int rank);


#define PARAM_STRING     (1U<<0)  /* String (char *) parameter type */
#define PARAM_INT        (1U<<1)  /* Integer parameter type */
#define PARAM_STR        (1U<<2)  /* struct str parameter type */
#define PARAM_USE_FUNC   (1U<<(8*sizeof(int)-1))
#define PARAM_TYPE_MASK(_x)   ((_x)&(~PARAM_USE_FUNC))

/* temporary, for backward compatibility only until all modules adjust it */
#define STR_PARAM PARAM_STRING
#define INT_PARAM PARAM_INT
#define USE_FUNC_PARAM PARAM_USE_FUNC

typedef unsigned int modparam_t;

typedef int (*param_func_t)( modparam_t type, void* val);

/* magic parameter number values */

#define NO_SCRIPT     -1    /* export not usable from scripts */
#define VAR_PARAM_NO  -128  /* function has variable number of parameters
							   (see cmd_function_var for the prototype) */

/* functions flags */
#define REQUEST_ROUTE 1  /* Function can be used in request route blocks */
#define FAILURE_ROUTE 2  /* Function can be used in reply route blocks */
#define ONREPLY_ROUTE 4  /* Function can be used in on_reply */
#define BRANCH_ROUTE  8  /* Function can be used in branch_route blocks */
#define ONSEND_ROUTE 16  /* Function can be used in onsend_route blocks */
#define ERROR_ROUTE  32  /* Function can be used in an error route */ 

/* Macros - used as rank in child_init function */
#define PROC_MAIN      0  /* Main ser process */
#define PROC_TIMER    -1  /* Timer attendant process */
#define PROC_RPC      -2  /* RPC type process */
#define PROC_FIFO      PROC_RPC  /* FIFO attendant process */
#define PROC_TCP_MAIN -4  /* TCP main process */
#define PROC_UNIXSOCK -5  /* Unix socket server */
#define PROC_ATTENDANT -10  /* main "attendant process */
#define PROC_INIT     -127 /* special rank, the context is the main ser
							  process, but this is guaranteed to be executed
							  before any process is forked, so it can be used
							  to setup shared variables that depend on some
							  after mod_init available information (e.g.
							  total number of processes).
							 WARNING: child_init(PROC_MAIN) is again called
							 in the same process (main), but latter 
							 (before tcp), so make sure you don't init things 
							 twice, bot in PROC_MAIN and PROC_INT */
#define PROC_NOCHLDINIT -128 /* no child init functions will be called
                                if this rank is used in fork_process() */

#define PROC_MIN PROC_NOCHLDINIT /* Minimum process rank */


#define DEFAULT_DLFLAGS	0 /* value that signals to module loader to
							use default dlopen flags in Kamailio */
#ifndef RTLD_NOW
/* for openbsd */
#define RTLD_NOW DL_LAZY
#endif

#define KAMAILIO_DLFLAGS	RTLD_NOW


#define MODULE_VERSION \
	char *module_version=SER_FULL_VERSION; \
	char *module_flags=SER_COMPILE_FLAGS; \
	unsigned int module_interface_ver=MODULE_INTERFACE_VER; 
<<<<<<< HEAD

/* ser version */
struct ser_cmd_export_ {
=======

/* ser version */
struct ser_cmd_export_ {
	char* name;             /* null terminated command name */
	cmd_function function;  /* pointer to the corresponding function */
	int param_no;           /* number of parameters used by the function */
	fixup_function fixup;   /* pointer to the function called to "fix" the
							   parameters */
	int flags;              /* Function flags */
};


/* kamailo/openser version */
struct kam_cmd_export_ {
>>>>>>> a2da0c58
	char* name;             /* null terminated command name */
	cmd_function function;  /* pointer to the corresponding function */
	int param_no;           /* number of parameters used by the function */
	fixup_function fixup;   /* pointer to the function called to "fix" the
							   parameters */
	free_fixup_function free_fixup; /* function called to free the "fixed"
									   parameters */
	int flags;              /* Function flags */
};


<<<<<<< HEAD
/* kamailo/openser version */
struct kam_cmd_export_ {
	char* name;             /* null terminated command name */
	cmd_function function;  /* pointer to the corresponding function */
	int param_no;           /* number of parameters used by the function */
	fixup_function fixup;   /* pointer to the function called to "fix" the
							   parameters */
	free_fixup_function free_fixup; /* function called to free the "fixed"
									   parameters */
	int flags;              /* Function flags */
};


=======
>>>>>>> a2da0c58
/* members situated at the same place in memory in both ser & kamailio
   cmd_export */
struct cmd_export_common_ {
	char* name;
	cmd_function function; 
	int param_no;
	fixup_function fixup;
};


struct param_export_ {
	char* name;             /* null terminated param. name */
	modparam_t type;        /* param. type */
	void* param_pointer;    /* pointer to the param. memory location */
};


enum {
	FPARAM_UNSPEC = 0,
	FPARAM_STRING = (1 << 0),
	FPARAM_STR    = (1 << 1),
	FPARAM_INT    = (1 << 2),
	FPARAM_REGEX  = (1 << 3),
	FPARAM_AVP    = (1 << 5),
	FPARAM_SELECT = (1 << 6),
	FPARAM_SUBST  = (1 << 7)
};

/*
 * Function parameter
 */
typedef struct fparam {
        char* orig;                       /* The original value */
        int type;                         /* Type of parameter */
        union {
		char* asciiz;             /* Zero terminated ASCII string */
		struct _str str;          /* pointer/len string */
		int i;                    /* Integer value */
		regex_t* regex;           /* Compiled regular expression */
		avp_ident_t avp;          /* AVP identifier */
	        select_t* select;         /* select structure */ 
	        struct subst_expr* subst; /* Regex substitution */
	} v;
} fparam_t;


typedef struct param_export_ param_export_t;  
typedef struct ser_cmd_export_ ser_cmd_export_t;
typedef struct kam_cmd_export_ kam_cmd_export_t;
typedef struct cmd_export_common_ cmd_export_common_t;
<<<<<<< HEAD

union cmd_export_u{
	cmd_export_common_t c; /* common members for everybody */
	ser_cmd_export_t v0;
	kam_cmd_export_t v1;
};


=======

union cmd_export_u{
	cmd_export_common_t c; /* common members for everybody */
	ser_cmd_export_t v0;
	kam_cmd_export_t v1;
};


>>>>>>> a2da0c58
/* ser module exports version */
struct ser_module_exports {
	char* name;                     /* null terminated module name */
	ser_cmd_export_t* cmds;         /* null terminated array of the exported
									   commands */
	rpc_export_t* rpc_methods;      /* null terminated array of exported rpc methods */
	param_export_t* params;         /* null terminated array of the exported
									   module parameters */
	init_function init_f;           /* Initialization function */
	response_function response_f;   /* function used for responses,
									   returns yes or no; can be null */
	destroy_function destroy_f;     /* function called when the module should
									   be "destroyed", e.g: on ser exit;
									   can be null */
	onbreak_function onbreak_f;
	child_init_function init_child_f;  /* function called by all processes
										  after the fork */
};


/* kamailio/openser proc_export (missing from ser) */
typedef void (*mod_proc)(int no);

typedef int (*mod_proc_wrapper)(void);

struct proc_export_ {
	char *name;
	mod_proc_wrapper pre_fork_function;
	mod_proc_wrapper post_fork_function;
	mod_proc function;
	unsigned int no;
};

typedef struct proc_export_ proc_export_t;


/* kamailio/openser module exports version */
struct kam_module_exports {
	char* name;                     /* null terminated module name */
	unsigned int dlflags;			/*!< flags for dlopen  */
	kam_cmd_export_t* cmds;			/* null terminated array of the exported
									   commands */
	param_export_t* params;			/* null terminated array of the exported
									   module parameters */
	stat_export_t* stats;			/*!< null terminated array of the exported
									  module statistics */
	mi_export_t* mi_cmds;			/*!< null terminated array of the exported
									  MI functions */
	pv_export_t* items;				/*!< null terminated array of the exported
									   module items (pseudo-variables) */
	proc_export_t* procs;			/*!< null terminated array of the
									  additional processes required by the
									  module */
	init_function init_f;           /* Initialization function */
	response_function response_f;   /* function used for responses,
									   returns yes or no; can be null */
	destroy_function destroy_f;     /* function called when the module should
									   be "destroyed", e.g: on ser exit;
									   can be null */
	child_init_function init_child_f;  /* function called by all processes
										  after the fork */
};



/* module exports in the same place in memory in both ser & kamailio */
struct module_exports_common{
	char* name;
};


union module_exports_u {
		struct module_exports_common c; /*common members for all the versions*/
		struct ser_module_exports v0;
		struct kam_module_exports v1;
};


struct sr_module{
	char* path;
	void* handle;
	unsigned int mod_interface_ver;
	union module_exports_u* exports;
	struct sr_module* next;
};


extern struct sr_module* modules; /* global module list*/
extern response_function* mod_response_cbks;/* response callback array */
extern int mod_response_cbk_no;    /* size of reponse callbacks array */

int register_builtin_modules(void);
/*int register_module(unsigned , struct module_exports*, char*,  void*);*/
int load_module(char* path);
union cmd_export_u* find_export_record(char* name, int param_no, int flags,
										unsigned *ver);
cmd_function find_export(char* name, int param_no, int flags);
cmd_function find_mod_export(char* mod, char* name, int param_no, int flags);
rpc_export_t* find_rpc_export(char* name, int flags);
void destroy_modules(void);
int init_child(int rank);
int init_modules(void);
struct sr_module* find_module_by_name(char* mod);

/*! \brief
 * Find a parameter with given type and return it's
 * address in memory
 * If there is no such parameter, NULL is returned
 */
void* find_param_export(struct sr_module* mod, char* name, modparam_t type_mask, modparam_t *param_type);

/* modules function prototypes:
 * struct module_exports* mod_register(); (type module_register)
 * int   foo_cmd(struct sip_msg* msg, char* param);
 *  - returns >0 if ok , <0 on error, 0 to stop processing (==DROP)
 * int   response_f(struct sip_msg* msg)
 *  - returns >0 if ok, 0 to drop message
 */


/* API function to get other parameters from fixup */
action_u_t *fixup_get_param(void **cur_param, int cur_param_no, int required_param_no);
int fixup_get_param_count(void **cur_param, int cur_param_no);

int fix_flag( modparam_t type, void* val,
					char* mod_name, char* param_name, int* flag);


/*
 * Common function parameter fixups
 */

/*
 * Generic parameter fixup function which creates
 * fparam_t structure. type parameter contains allowed
 * parameter types
 */
int fix_param(int type, void** param);

/*
 * Fixup variable string, the parameter can be
 * AVP, SELECT, or ordinary string. AVP and select
 * identifiers will be resolved to their values during
 * runtime
 *
 * The parameter value will be converted to fparam structure
 * This function returns -1 on an error
 */
int fixup_var_str_12(void** param, int param_no);

/* Same as fixup_var_str_12 but applies to the 1st parameter only */
int fixup_var_str_1(void** param, int param_no);

/* Same as fixup_var_str_12 but applies to the 2nd parameter only */
int fixup_var_str_2(void** param, int param_no);

/*
 * Fixup variable integer, the parameter can be
 * AVP, SELECT, or ordinary integer. AVP and select
 * identifiers will be resolved to their values and 
 * converted to int if necessary during runtime
 *
 * The parameter value will be converted to fparam structure
 * This function returns -1 on an error
 */
int fixup_var_int_12(void** param, int param_no);

/* Same as fixup_var_int_12 but applies to the 1st parameter only */
int fixup_var_int_1(void** param, int param_no);

/* Same as fixup_var_int_12 but applies to the 2nd parameter only */
int fixup_var_int_2(void** param, int param_no);

/*
 * The parameter must be a regular expression which must compile, the
 * parameter will be converted to compiled regex
 */
int fixup_regex_12(void** param, int param_no);

/* Same as fixup_regex_12 but applies to the 1st parameter only */
int fixup_regex_1(void** param, int param_no);

/* Same as fixup_regex_12 but applies to the 2nd parameter only */
int fixup_regex_2(void** param, int param_no);

/*
 * The string parameter will be converted to integer
 */
int fixup_int_12(void** param, int param_no);

/* Same as fixup_int_12 but applies to the 1st parameter only */
int fixup_int_1(void** param, int param_no);

/* Same as fixup_int_12 but applies to the 2nd parameter only */
int fixup_int_2(void** param, int param_no);

/*
 * Parse the parameter as static string, do not resolve
 * AVPs or selects, convert the parameter to str structure
 */
int fixup_str_12(void** param, int param_no);

/* Same as fixup_str_12 but applies to the 1st parameter only */
int fixup_str_1(void** param, int param_no);

/* Same as fixup_str_12 but applies to the 2nd parameter only */
int fixup_str_2(void** param, int param_no);

/*
 * Get the function parameter value as string
 * Return values:  0 - Success
 *                -1 - Cannot get value
 */
int get_str_fparam(str* dst, struct sip_msg* msg, fparam_t* param);

/*
 * Get the function parameter value as integer
 * Return values:  0 - Success
 *                -1 - Cannot get value
 */
int get_int_fparam(int* dst, struct sip_msg* msg, fparam_t* param);


/**
 * Retrieve the compiled RegExp.
 * @return: 0 for success, negative on error.
 */
int get_regex_fparam(regex_t *dst, struct sip_msg* msg, fparam_t* param);


/* functions needed for kamailio/openser compatibility */

/*! \brief Check if module is loaded
 * \return Returns 1 if the module with name 'name' is loaded, and zero otherwise. */
int module_loaded(char *name);

/*! \brief Counts the additional the number of processes
 requested by modules */
int count_module_procs(void);


/*! \brief Forks and starts the additional processes required by modules */
int start_module_procs(void);

#endif /* sr_module_h */<|MERGE_RESOLUTION|>--- conflicted
+++ resolved
@@ -44,11 +44,8 @@
  *  2008-11-17  sip-router version: includes some of the openser/kamailio
  *               changes: f(void) instead of f(), free_fixup_function()
  *              dual module interface support: ser & kamailio (andrei)
-<<<<<<< HEAD
-=======
  *  2008-11-18  prototypes for various fixed parameters numbers module
  *               functions (3, 4, 5 & 6) and variable parameters (andrei)
->>>>>>> a2da0c58
  */
 
 /*!
@@ -180,11 +177,6 @@
 	char *module_version=SER_FULL_VERSION; \
 	char *module_flags=SER_COMPILE_FLAGS; \
 	unsigned int module_interface_ver=MODULE_INTERFACE_VER; 
-<<<<<<< HEAD
-
-/* ser version */
-struct ser_cmd_export_ {
-=======
 
 /* ser version */
 struct ser_cmd_export_ {
@@ -197,21 +189,6 @@
 };
 
 
-/* kamailo/openser version */
-struct kam_cmd_export_ {
->>>>>>> a2da0c58
-	char* name;             /* null terminated command name */
-	cmd_function function;  /* pointer to the corresponding function */
-	int param_no;           /* number of parameters used by the function */
-	fixup_function fixup;   /* pointer to the function called to "fix" the
-							   parameters */
-	free_fixup_function free_fixup; /* function called to free the "fixed"
-									   parameters */
-	int flags;              /* Function flags */
-};
-
-
-<<<<<<< HEAD
 /* kamailo/openser version */
 struct kam_cmd_export_ {
 	char* name;             /* null terminated command name */
@@ -225,8 +202,6 @@
 };
 
 
-=======
->>>>>>> a2da0c58
 /* members situated at the same place in memory in both ser & kamailio
    cmd_export */
 struct cmd_export_common_ {
@@ -277,7 +252,6 @@
 typedef struct ser_cmd_export_ ser_cmd_export_t;
 typedef struct kam_cmd_export_ kam_cmd_export_t;
 typedef struct cmd_export_common_ cmd_export_common_t;
-<<<<<<< HEAD
 
 union cmd_export_u{
 	cmd_export_common_t c; /* common members for everybody */
@@ -286,16 +260,6 @@
 };
 
 
-=======
-
-union cmd_export_u{
-	cmd_export_common_t c; /* common members for everybody */
-	ser_cmd_export_t v0;
-	kam_cmd_export_t v1;
-};
-
-
->>>>>>> a2da0c58
 /* ser module exports version */
 struct ser_module_exports {
 	char* name;                     /* null terminated module name */
