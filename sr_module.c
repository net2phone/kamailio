--- conflicted
+++ resolved
@@ -353,12 +353,8 @@
 			for(i=0, cmd=(void*)&t->exports->VER.cmds[0]; cmd->VER.name; \
 					i++, cmd=(void*)&t->exports->VER.cmds[i]){\
 				if((strcmp(name, cmd->VER.name)==0)&& \
-<<<<<<< HEAD
-					(cmd->VER.param_no==param_no) &&  \
-=======
 					((cmd->VER.param_no==param_no) || \
 					 (cmd->VER.param_no==VAR_PARAM_NO)) && \
->>>>>>> a2da0c58
 					((cmd->VER.flags & flags) == flags) \
 				){ \
 					DBG("find_export_record: found <%s> in module %s [%s]\n", \
